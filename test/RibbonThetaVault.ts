--- conflicted
+++ resolved
@@ -1186,11 +1186,7 @@
 
     describe("#depositFor", () => {
       time.revertToSnapshotAfterEach();
-<<<<<<< HEAD
-      let creditor = ownerSigner.address();
-=======
       let creditor: String;
->>>>>>> 3179f465
 
       beforeEach(async function () {
         // Deposit only if asset is WETH
@@ -1203,11 +1199,8 @@
             await weth.approve(vault.address, parseEther("10"));
           }
         }
-<<<<<<< HEAD
-=======
 
         creditor = ownerSigner.address.toString();
->>>>>>> 3179f465
       });
 
       it("creates a pending deposit", async function () {
@@ -1233,12 +1226,9 @@
         const { round, amount } = await vault.depositReceipts(creditor);
         assert.equal(round, 1);
         assert.bnEqual(amount, depositAmount);
-<<<<<<< HEAD
-=======
         const { round2, amount2 } = await vault.depositReceipts(user);
         await expect(round2).to.be.undefined;
         await expect(amount2).to.be.undefined;
->>>>>>> 3179f465
       });
 
       it("tops up existing deposit", async function () {
@@ -1347,11 +1337,7 @@
         assert.bnEqual(amount2, params.depositAmount);
         assert.bnEqual(unredeemedShares2, BigNumber.from(0));
 
-<<<<<<< HEAD
-        await vault.deposit(params.depositAmount);
-=======
         await vault.depositFor(params.depositAmount, creditor);
->>>>>>> 3179f465
 
         assert.bnEqual(
           await assetContract.balanceOf(vault.address),
