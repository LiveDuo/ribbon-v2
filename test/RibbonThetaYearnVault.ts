import { ethers, network } from "hardhat";
import { expect } from "chai";
import { BigNumber, BigNumberish, constants, Contract } from "ethers";
import { parseUnits } from "ethers/lib/utils";
import OptionsPremiumPricerInStables_ABI from "../constants/abis/OptionsPremiumPricerInStables.json";
import ManualVolOracle_ABI from "../constants/abis/ManualVolOracle.json";
import moment from "moment-timezone";
import * as time from "./helpers/time";
import {
  BLOCK_NUMBER,
  OPTION_PROTOCOL,
  CHAINLINK_WETH_PRICER,
  GAMMA_CONTROLLER,
  MARGIN_POOL,
  OTOKEN_FACTORY,
  USDC_ADDRESS,
  USDC_OWNER_ADDRESS,
  WETH_ADDRESS,
  GNOSIS_EASY_AUCTION,
  YEARN_USDC_PRICER_V0_4_3,
  YEARN_REGISTRY_ADDRESS,
  OptionsPremiumPricerInStables_BYTECODE,
  YVUSDC_V0_4_3,
  ETH_PRICE_ORACLE,
  BTC_PRICE_ORACLE,
  USDC_PRICE_ORACLE,
  ManualVolOracle_BYTECODE,
  CHAINID,
} from "../constants/constants";
import {
  deployProxy,
  setupOracle,
  setOpynOracleExpiryPriceYearn,
  setAssetPricer,
  getAssetPricer,
  whitelistProduct,
  mintToken,
  bidForOToken,
  decodeOrder,
  lockedBalanceForRollover,
  getAuctionMinPrice,
} from "./helpers/utils";
import { wmul, wdiv } from "./helpers/math";
import { SignerWithAddress } from "@nomiclabs/hardhat-ethers/dist/src/signers";
import { assert } from "./helpers/assertions";

const { provider, getContractAt, getContractFactory } = ethers;
const { parseEther } = ethers.utils;

moment.tz.setDefault("UTC");

const OPTION_DELAY = 0;
const DELAY_INCREMENT = 100;
const gasPrice = parseUnits("30", "gwei");
const FEE_SCALING = BigNumber.from(10).pow(6);
const WEEKS_PER_YEAR = 52142857;

const chainId = network.config.chainId;

describe("RibbonThetaYearnVault", () => {
  behavesLikeRibbonOptionsVault({
    name: `Ribbon ETH Yearn Theta Vault (Put)`,
    tokenName: "Ribbon ETH Yearn Theta Vault (Put)",
    tokenSymbol: "ryvUSDC-ETH-P-THETA",
    asset: WETH_ADDRESS[chainId],
    assetContractName: "IWETH",
    collateralContractName: "IYearnVault",
    strikeAsset: USDC_ADDRESS[chainId],
    collateralAsset: YVUSDC_V0_4_3,
    depositAsset: USDC_ADDRESS[chainId],
    collateralPricer: YEARN_USDC_PRICER_V0_4_3,
    underlyingPricer: CHAINLINK_WETH_PRICER[chainId],
    deltaFirstOption: BigNumber.from("1000"),
    deltaSecondOption: BigNumber.from("1000"),
    deltaStep: BigNumber.from("100"),
    depositAmount: BigNumber.from("1000000000000"),
    premiumDiscount: BigNumber.from("997"),
    managementFee: BigNumber.from("2000000"),
    performanceFee: BigNumber.from("20000000"),
    minimumSupply: BigNumber.from("10").pow("3").toString(),
    expectedMintAmount: BigNumber.from("38010761311"),
    auctionDuration: 21600,
    tokenDecimals: 6,
    isPut: true,
    gasLimits: {
      depositWorstCase: 155284,
      depositBestCase: 138362,
    },
    mintConfig: {
      contractOwnerAddress: USDC_OWNER_ADDRESS[chainId],
    },
  });
});

type Option = {
  address: string;
  strikePrice: BigNumber;
  expiry: number;
};

/**
 *
 * @param {Object} params - Parameter of option vault
 * @param {string} params.name - Name of test
 * @param {string} params.tokenName - Name of Option Vault
 * @param {string} params.tokenSymbol - Symbol of Option Vault
 * @param {number} params.tokenDecimals - Decimals of the vault shares
 * @param {string} params.asset - Address of assets
 * @param {string} params.assetContractName - Name of asset contract
 * @param {string} params.collateralContractName - Name of collateral asset contract
 * @param {string} params.strikeAsset - Address of strike assets
 * @param {string} params.collateralAsset - Address of asset used for collateral
 * @param {string} params.depositAsset - Address of asset used for deposits (unwrapped version of collateral asset)
 * @param {string} params.collateralPricer - Address of collateral pricer
 * @param {string} params.underlyingPricer - Address of underlying pricer
 * @param {BigNumber} params.deltaFirstOption - Delta of first option
 * @param {BigNumber} params.deltaSecondOption - Delta of second option
 * @param {BigNumber} params.deltaStep - Step to use for iterating over strike prices and corresponding deltas
 * @param {Object=} params.mintConfig - Optional: For minting asset, if asset can be minted
 * @param {string} params.mintConfig.contractOwnerAddress - Impersonate address of mintable asset contract owner
 * @param {BigNumber} params.depositAmount - Deposit amount
 * @param {string} params.minimumSupply - Minimum supply to maintain for share and asset balance
 * @param {BigNumber} params.expectedMintAmount - Expected oToken amount to be minted with our deposit
 * @param {number} params.auctionDuration - Duration of gnosis auction in seconds
 * @param {BigNumber} params.premiumDiscount - Premium discount of the sold options to incentivize arbitraguers (thousandths place: 000 - 999)
 * @param {BigNumber} params.managementFee - Management fee (6 decimals)
 * @param {BigNumber} params.performanceFee - PerformanceFee fee (6 decimals)
 * @param {boolean} params.isPut - Boolean flag for if the vault sells call or put options
 */
function behavesLikeRibbonOptionsVault(params: {
  name: string;
  tokenName: string;
  tokenSymbol: string;
  tokenDecimals: number;
  asset: string;
  assetContractName: string;
  collateralContractName: string;
  depositAsset: string;
  strikeAsset: string;
  collateralAsset: string;
  collateralPricer: string;
  underlyingPricer: string;
  deltaFirstOption: BigNumber;
  deltaSecondOption: BigNumber;
  deltaStep: BigNumber;
  depositAmount: BigNumber;
  minimumSupply: string;
  expectedMintAmount: BigNumber;
  auctionDuration: number;
  premiumDiscount: BigNumber;
  managementFee: BigNumber;
  performanceFee: BigNumber;
  isPut: boolean;
  gasLimits: {
    depositWorstCase: number;
    depositBestCase: number;
  };
  mintConfig?: {
    contractOwnerAddress: string;
  };
}) {
  // Addresses
  let owner: string, keeper: string, user: string, feeRecipient: string;

  // Signers
  let adminSigner: SignerWithAddress,
    userSigner: SignerWithAddress,
    ownerSigner: SignerWithAddress,
    keeperSigner: SignerWithAddress,
    feeRecipientSigner: SignerWithAddress;

  // Parameters
  let tokenName = params.tokenName;
  let tokenSymbol = params.tokenSymbol;
  let tokenDecimals = params.tokenDecimals;
  let minimumSupply = params.minimumSupply;
  let asset = params.asset;
  let depositAsset = params.depositAsset;
  let collateralAsset = params.collateralAsset;
  let depositAmount = params.depositAmount;
  let premiumDiscount = params.premiumDiscount;
  let managementFee = params.managementFee;
  let performanceFee = params.performanceFee;
  // let expectedMintAmount = params.expectedMintAmount;
  let auctionDuration = params.auctionDuration;
  let isPut = params.isPut;

  // Contracts
  let strikeSelection: Contract;
  let volOracle: Contract;
  let optionsPremiumPricer: Contract;
  let gnosisAuction: Contract;
  let vaultLifecycleYearnLib: Contract;
  let vaultLifecycleLib: Contract;
  let vault: Contract;
  let oTokenFactory: Contract;
  let defaultOtoken: Contract;
  let assetContract: Contract;
  let collateralContract: Contract;
  let decimalDiff: BigNumber;
  let collateralPricerSigner: Contract;

  // Variables
  let defaultOtokenAddress: string;
  let firstOptionStrike: BigNumber;
  let firstOptionPremium: BigNumber;
  let firstOptionExpiry: number;
  let secondOptionStrike: BigNumber;
  let secondOptionExpiry: number;
  let initialMarginPoolBal: BigNumber;
  let optionId: string;

  describe(`${params.name}`, () => {
    let initSnapshotId: string;
    let firstOption: Option;
    let secondOption: Option;

    const rollToNextOption = async () => {
      await vault.connect(ownerSigner).commitAndClose();
      await time.increaseTo((await getNextOptionReadyAt()) + DELAY_INCREMENT);
      await strikeSelection.setDelta(params.deltaFirstOption);
      await vault.connect(keeperSigner).rollToNextOption();
    };

    const rollToSecondOption = async (settlementPrice: BigNumber) => {
      const oracle = await setupOracle(
        params.asset,
        params.underlyingPricer,
        ownerSigner,
        OPTION_PROTOCOL.GAMMA
      );

      await setOpynOracleExpiryPriceYearn(
        params.asset,
        oracle,
        settlementPrice,
        collateralPricerSigner,
        await getCurrentOptionExpiry()
      );
      await strikeSelection.setDelta(params.deltaSecondOption);
      await vault.connect(ownerSigner).commitAndClose();
      await time.increaseTo((await vault.nextOptionReadyAt()).toNumber() + 1);
      await vault.connect(keeperSigner).rollToNextOption();
    };

    const getNextOptionReadyAt = async () => {
      const optionState = await vault.optionState();
      return optionState.nextOptionReadyAt;
    };

    const getCurrentOptionExpiry = async () => {
      const currentOption = await vault.currentOption();
      const otoken = await getContractAt("IOtoken", currentOption);
      return otoken.expiryTimestamp();
    };

    before(async function () {
      // Reset block
      await network.provider.request({
        method: "hardhat_reset",
        params: [
          {
            forking: {
              jsonRpcUrl: process.env.TEST_URI,
              blockNumber: BLOCK_NUMBER[chainId],
            },
          },
        ],
      });

      initSnapshotId = await time.takeSnapshot();

      [adminSigner, ownerSigner, keeperSigner, userSigner, feeRecipientSigner] =
        await ethers.getSigners();
      owner = ownerSigner.address;
      keeper = keeperSigner.address;
      user = userSigner.address;
      feeRecipient = feeRecipientSigner.address;

      const TestVolOracle = await getContractFactory(
        ManualVolOracle_ABI,
        ManualVolOracle_BYTECODE,
        keeperSigner
      );

      volOracle = await TestVolOracle.deploy(keeper);

      optionId = await volOracle.getOptionId(
        params.deltaStep,
        asset,
        collateralAsset,
        isPut
      );

      await volOracle.setAnnualizedVol([optionId], [106480000]);

      const topOfPeriod = (await time.getTopOfPeriod()) + time.PERIOD;
      await time.increaseTo(topOfPeriod);

      const OptionsPremiumPricer = await getContractFactory(
        OptionsPremiumPricerInStables_ABI,
        OptionsPremiumPricerInStables_BYTECODE,
        ownerSigner
      );
      const StrikeSelection = await getContractFactory(
        "DeltaStrikeSelection",
        ownerSigner
      );

      optionsPremiumPricer = await OptionsPremiumPricer.deploy(
        optionId,
        volOracle.address,
        params.asset === WETH_ADDRESS[chainId]
          ? ETH_PRICE_ORACLE[chainId]
          : BTC_PRICE_ORACLE[chainId],
        USDC_PRICE_ORACLE[chainId]
      );

      strikeSelection = await StrikeSelection.deploy(
        optionsPremiumPricer.address,
        params.deltaFirstOption,
        BigNumber.from(params.deltaStep).mul(10 ** 8)
      );

      const VaultLifecycle = await ethers.getContractFactory("VaultLifecycle");
      vaultLifecycleLib = await VaultLifecycle.deploy();

      const VaultLifecycleYearn = await ethers.getContractFactory(
        "VaultLifecycleYearn"
      );
      vaultLifecycleYearnLib = await VaultLifecycleYearn.deploy();

      gnosisAuction = await getContractAt(
        "IGnosisAuction",
        GNOSIS_EASY_AUCTION[chainId]
      );

      const initializeArgs = [
        owner,
        keeper,
        feeRecipient,
        managementFee,
        performanceFee,
        tokenName,
        tokenSymbol,
        optionsPremiumPricer.address,
        strikeSelection.address,
        premiumDiscount,
        auctionDuration,
        [
          isPut,
          tokenDecimals,
          isPut ? USDC_ADDRESS[chainId] : asset,
          asset,
          minimumSupply,
          parseEther("500"),
        ],
      ];

      const deployArgs = [
        WETH_ADDRESS[chainId],
        USDC_ADDRESS[chainId],
        OTOKEN_FACTORY[chainId],
        GAMMA_CONTROLLER[chainId],
        MARGIN_POOL[chainId],
        GNOSIS_EASY_AUCTION[chainId],
        YEARN_REGISTRY_ADDRESS,
      ];

      vault = (
        await deployProxy(
          "RibbonThetaYearnVault",
          adminSigner,
          initializeArgs,
          deployArgs,
          {
            libraries: {
              VaultLifecycle: vaultLifecycleLib.address,
              VaultLifecycleYearn: vaultLifecycleYearnLib.address,
            },
          }
        )
      ).connect(userSigner);

      oTokenFactory = await getContractAt(
        "IOtokenFactory",
        OTOKEN_FACTORY[chainId]
      );

      await whitelistProduct(
        params.asset,
        params.strikeAsset,
        params.collateralAsset,
        params.isPut,
        OPTION_PROTOCOL.GAMMA
      );

      const latestTimestamp = (await provider.getBlock("latest")).timestamp;

      // Create first option
      firstOptionExpiry = moment(latestTimestamp * 1000)
        .startOf("isoWeek")
        .add(chainId === CHAINID.AVAX_MAINNET ? 0 : 1, "weeks")
        .day("friday")
        .hours(8)
        .minutes(0)
        .seconds(0)
        .unix();

      [firstOptionStrike] = await strikeSelection.getStrikePrice(
        firstOptionExpiry,
        params.isPut
      );

      const firstOptionAddress = await oTokenFactory.getTargetOtokenAddress(
        params.asset,
        params.strikeAsset,
        params.collateralAsset,
        firstOptionStrike,
        firstOptionExpiry,
        params.isPut
      );

      firstOption = {
        address: firstOptionAddress,
        strikePrice: firstOptionStrike,
        expiry: firstOptionExpiry,
      };

      // Create second option
      secondOptionExpiry = moment(latestTimestamp * 1000)
        .startOf("isoWeek")
        .add(chainId === CHAINID.AVAX_MAINNET ? 1 : 2, "weeks")
        .day("friday")
        .hours(8)
        .minutes(0)
        .seconds(0)
        .unix();

      secondOptionStrike = firstOptionStrike.add(await strikeSelection.step());

      await strikeSelection.setDelta(params.deltaFirstOption);

      const secondOptionAddress = await oTokenFactory.getTargetOtokenAddress(
        params.asset,
        params.strikeAsset,
        params.collateralAsset,
        secondOptionStrike,
        secondOptionExpiry,
        params.isPut
      );

      secondOption = {
        address: secondOptionAddress,
        strikePrice: secondOptionStrike,
        expiry: secondOptionExpiry,
      };

      await vault.initRounds(50);

      defaultOtokenAddress = firstOption.address;
      defaultOtoken = await getContractAt("IERC20", defaultOtokenAddress);
      assetContract = await getContractAt(
        params.assetContractName,
        depositAsset
      );

      collateralContract = await getContractAt(
        params.collateralContractName,
        collateralAsset
      );

      initialMarginPoolBal = await collateralContract.balanceOf(
        MARGIN_POOL[chainId]
      );

      decimalDiff = BigNumber.from(10).pow(
        18 - parseInt((await assetContract.decimals()).toString())
      );

      firstOptionPremium = BigNumber.from(
        wmul(
          await optionsPremiumPricer.getPremium(
            firstOptionStrike,
            firstOptionExpiry,
            params.isPut
          ),
          (await collateralContract.pricePerShare()).mul(decimalDiff)
        )
      );

      await setAssetPricer(
        collateralAsset,
        params.collateralPricer,
        OPTION_PROTOCOL.GAMMA
      );

      collateralPricerSigner = await getAssetPricer(
        params.collateralPricer,
        ownerSigner
      );

      // If mintable token, then mine the token
      if (params.mintConfig) {
        const addressToDeposit = [userSigner, ownerSigner, adminSigner];

        for (let i = 0; i < addressToDeposit.length; i++) {
          await mintToken(
            assetContract,
            params.mintConfig.contractOwnerAddress,
            addressToDeposit[i].address,
            vault.address,
            params.depositAsset === USDC_ADDRESS[chainId]
              ? BigNumber.from("10000000000000")
              : parseEther("200")
          );
        }
      } else if (params.depositAsset === WETH_ADDRESS[chainId]) {
        await assetContract
          .connect(userSigner)
          .deposit({ value: parseEther("100") });
      }
    });

    after(async () => {
      await time.revertToSnapShot(initSnapshotId);
    });

    describe("#initialize", () => {
      let testVault: Contract;

      time.revertToSnapshotAfterEach(async function () {
        const RibbonThetaVault = await ethers.getContractFactory(
          "RibbonThetaYearnVault",
          {
            libraries: {
              VaultLifecycle: vaultLifecycleLib.address,
              VaultLifecycleYearn: vaultLifecycleYearnLib.address,
            },
          }
        );
        testVault = await RibbonThetaVault.deploy(
          WETH_ADDRESS[chainId],
          USDC_ADDRESS[chainId],
          OTOKEN_FACTORY[chainId],
          GAMMA_CONTROLLER[chainId],
          MARGIN_POOL[chainId],
          GNOSIS_EASY_AUCTION[chainId],
          YEARN_REGISTRY_ADDRESS
        );
      });

      it("initializes with correct values", async function () {
        assert.equal((await vault.cap()).toString(), parseEther("500"));
        assert.equal(await vault.owner(), owner);
        assert.equal(await vault.keeper(), keeper);
        assert.equal(await vault.feeRecipient(), feeRecipient);
        assert.equal(
          (await vault.managementFee()).toString(),
          managementFee.mul(FEE_SCALING).div(WEEKS_PER_YEAR).toString()
        );
        assert.equal(
          (await vault.performanceFee()).toString(),
          performanceFee.toString()
        );

        const [
          isPut,
          decimals,
          assetFromContract,
          underlying,
          minimumSupply,
          cap,
        ] = await vault.vaultParams();
        assert.equal(await decimals, tokenDecimals);
        assert.equal(decimals, tokenDecimals);
        assert.equal(assetFromContract, depositAsset);
        assert.equal(collateralAsset, await vault.collateralToken());
        assert.equal(underlying, asset);
        assert.equal(await vault.WETH(), WETH_ADDRESS[chainId]);
        assert.equal(await vault.USDC(), USDC_ADDRESS[chainId]);
        assert.bnEqual(await vault.totalPending(), BigNumber.from(0));
        assert.equal(minimumSupply, params.minimumSupply);
        assert.equal(isPut, params.isPut);
        assert.equal(
          (await vault.premiumDiscount()).toString(),
          params.premiumDiscount.toString()
        );
        assert.bnEqual(cap, parseEther("500"));
        assert.equal(
          await vault.optionsPremiumPricer(),
          optionsPremiumPricer.address
        );
        assert.equal(await vault.strikeSelection(), strikeSelection.address);
        assert.equal(await vault.auctionDuration(), auctionDuration);
      });

      it("cannot be initialized twice", async function () {
        await expect(
          vault.initialize(
            owner,
            keeper,
            feeRecipient,
            managementFee,
            performanceFee,
            tokenName,
            tokenSymbol,
            optionsPremiumPricer.address,
            strikeSelection.address,
            premiumDiscount,
            auctionDuration,
            [
              isPut,
              tokenDecimals,
              isPut ? USDC_ADDRESS[chainId] : asset,
              asset,
              minimumSupply,
              parseEther("500"),
            ]
          )
        ).to.be.revertedWith("Initializable: contract is already initialized");
      });

      it("reverts when initializing with 0 owner", async function () {
        await expect(
          testVault.initialize(
            constants.AddressZero,
            keeper,
            feeRecipient,
            managementFee,
            performanceFee,
            tokenName,
            tokenSymbol,
            optionsPremiumPricer.address,
            strikeSelection.address,
            premiumDiscount,
            auctionDuration,
            [
              isPut,
              tokenDecimals,
              isPut ? USDC_ADDRESS[chainId] : asset,
              asset,
              minimumSupply,
              parseEther("500"),
            ]
          )
        ).to.be.revertedWith("!owner");
      });

      it("reverts when initializing with 0 keeper", async function () {
        await expect(
          testVault.initialize(
            owner,
            constants.AddressZero,
            feeRecipient,
            managementFee,
            performanceFee,
            tokenName,
            tokenSymbol,
            optionsPremiumPricer.address,
            strikeSelection.address,
            premiumDiscount,
            auctionDuration,
            [
              isPut,
              tokenDecimals,
              isPut ? USDC_ADDRESS[chainId] : asset,
              asset,
              minimumSupply,
              parseEther("500"),
            ]
          )
        ).to.be.revertedWith("!keeper");
      });

      it("reverts when initializing with 0 feeRecipient", async function () {
        await expect(
          testVault.initialize(
            owner,
            keeper,
            constants.AddressZero,
            managementFee,
            performanceFee,
            tokenName,
            tokenSymbol,
            optionsPremiumPricer.address,
            strikeSelection.address,
            premiumDiscount,
            auctionDuration,
            [
              isPut,
              tokenDecimals,
              isPut ? USDC_ADDRESS[chainId] : asset,
              asset,
              minimumSupply,
              parseEther("500"),
            ]
          )
        ).to.be.revertedWith("!feeRecipient");
      });

      it("reverts when initializing with 0 initCap", async function () {
        await expect(
          testVault.initialize(
            owner,
            keeper,
            feeRecipient,
            managementFee,
            performanceFee,
            tokenName,
            tokenSymbol,
            optionsPremiumPricer.address,
            strikeSelection.address,
            premiumDiscount,
            auctionDuration,
            [
              isPut,
              tokenDecimals,
              isPut ? USDC_ADDRESS[chainId] : asset,
              asset,
              minimumSupply,
              0,
            ]
          )
        ).to.be.revertedWith("!cap");
      });

      it("reverts when asset is 0x", async function () {
        await expect(
          testVault.initialize(
            owner,
            keeper,
            feeRecipient,
            managementFee,
            performanceFee,
            tokenName,
            tokenSymbol,
            optionsPremiumPricer.address,
            strikeSelection.address,
            premiumDiscount,
            auctionDuration,
            [
              isPut,
              tokenDecimals,
              constants.AddressZero,
              asset,
              minimumSupply,
              parseEther("500"),
            ]
          )
        ).to.be.revertedWith("!asset");
      });

      it("reverts when minimumSupply is 0", async function () {
        await expect(
          testVault.initialize(
            owner,
            keeper,
            feeRecipient,
            managementFee,
            performanceFee,
            tokenName,
            tokenSymbol,
            optionsPremiumPricer.address,
            strikeSelection.address,
            premiumDiscount,
            auctionDuration,
            [
              isPut,
              tokenDecimals,
              isPut ? USDC_ADDRESS[chainId] : asset,
              asset,
              0,
              parseEther("500"),
            ]
          )
        ).to.be.revertedWith("!minimumSupply");
      });
    });

    describe("#name", () => {
      it("returns the name", async function () {
        assert.equal(await vault.name(), tokenName);
      });
    });

    describe("#symbol", () => {
      it("returns the symbol", async function () {
        assert.equal(await vault.symbol(), tokenSymbol);
      });
    });

    describe("#delay", () => {
      it("returns the delay", async function () {
        assert.equal((await vault.DELAY()).toNumber(), OPTION_DELAY);
      });
    });

    describe("#owner", () => {
      it("returns the owner", async function () {
        assert.equal(await vault.owner(), owner);
      });
    });

    describe("#managementFee", () => {
      it("returns the management fee", async function () {
        assert.equal(
          (await vault.managementFee()).toString(),
          managementFee.mul(FEE_SCALING).div(WEEKS_PER_YEAR).toString()
        );
      });
    });

    describe("#performanceFee", () => {
      it("returns the performance fee", async function () {
        assert.equal(
          (await vault.performanceFee()).toString(),
          performanceFee.toString()
        );
      });
    });

    describe("#auctionDuration", () => {
      it("returns the auction duration", async function () {
        assert.equal(
          (await vault.auctionDuration()).toString(),
          auctionDuration.toString()
        );
      });
    });

    describe("#setFeeRecipient", () => {
      time.revertToSnapshotAfterTest();

      it("reverts when setting 0x0 as feeRecipient", async function () {
        await expect(
          vault.connect(ownerSigner).setFeeRecipient(constants.AddressZero)
        ).to.be.revertedWith("!newFeeRecipient");
      });

      it("reverts when not owner call", async function () {
        await expect(vault.setFeeRecipient(owner)).to.be.revertedWith(
          "caller is not the owner"
        );
      });

      it("changes the fee recipient", async function () {
        await vault.connect(ownerSigner).setFeeRecipient(owner);
        assert.equal(await vault.feeRecipient(), owner);
      });
    });

    describe("#setManagementFee", () => {
      time.revertToSnapshotAfterTest();

      it("setManagementFee to 0", async function () {
        await vault.connect(ownerSigner).setManagementFee(0);
        assert.bnEqual(await vault.managementFee(), BigNumber.from(0));
      });

      it("reverts when not owner call", async function () {
        await expect(
          vault.setManagementFee(BigNumber.from("1000000").toString())
        ).to.be.revertedWith("caller is not the owner");
      });

      it("changes the management fee", async function () {
        await vault
          .connect(ownerSigner)
          .setManagementFee(BigNumber.from("1000000").toString());
        assert.equal(
          (await vault.managementFee()).toString(),
          BigNumber.from(1000000)
            .mul(FEE_SCALING)
            .div(WEEKS_PER_YEAR)
            .toString()
        );
      });
    });

    describe("#setPerformanceFee", () => {
      time.revertToSnapshotAfterTest();

      it("setPerformanceFee to 0", async function () {
        await vault.connect(ownerSigner).setPerformanceFee(0);
        assert.bnEqual(await vault.performanceFee(), BigNumber.from(0));
      });

      it("reverts when not owner call", async function () {
        await expect(
          vault.setPerformanceFee(BigNumber.from("1000000").toString())
        ).to.be.revertedWith("caller is not the owner");
      });

      it("changes the performance fee", async function () {
        await vault
          .connect(ownerSigner)
          .setPerformanceFee(BigNumber.from("1000000").toString());
        assert.equal(
          (await vault.performanceFee()).toString(),
          BigNumber.from("1000000").toString()
        );
      });
    });

    describe("#setNewKeeper", () => {
      time.revertToSnapshotAfterTest();

      it("set new keeper to owner", async function () {
        assert.equal(await vault.keeper(), keeper);
        await vault.connect(ownerSigner).setNewKeeper(owner);
        assert.equal(await vault.keeper(), owner);
      });

      it("reverts when not owner call", async function () {
        await expect(vault.setNewKeeper(owner)).to.be.revertedWith(
          "caller is not the owner"
        );
      });
    });

    describe("#setPremiumDiscount", () => {
      time.revertToSnapshotAfterTest();

      it("reverts when not keeper calling", async () => {
        await expect(vault.setPremiumDiscount(100)).to.be.revertedWith(
          "!keeper"
        );
      });

      it("sets the premium discount", async () => {
        await vault.connect(keeperSigner).setPremiumDiscount(800);
        assert.equal((await vault.premiumDiscount()).toString(), 800);
      });

      it("cannot set the premium discount more than 100%", async () => {
        await vault.connect(keeperSigner).setPremiumDiscount(1000);
        await expect(
          vault.connect(keeperSigner).setPremiumDiscount(1001)
        ).to.be.revertedWith("Invalid discount");
      });

      it("cannot set the premium discount to 0", async () => {
        await expect(
          vault.connect(keeperSigner).setPremiumDiscount(0)
        ).to.be.revertedWith("Invalid discount");
      });
    });

    describe("#setStrikeSelection", () => {
      time.revertToSnapshotAfterTest();

      it("set new strike selection contract to owner", async function () {
        assert.equal(await vault.strikeSelection(), strikeSelection.address);
        await vault.connect(ownerSigner).setStrikeSelection(owner);
        assert.equal(await vault.strikeSelection(), owner);
      });

      it("reverts when not owner call", async function () {
        await expect(vault.setStrikeSelection(owner)).to.be.revertedWith(
          "caller is not the owner"
        );
      });
    });

    describe("#setAuctionDuration", () => {
      time.revertToSnapshotAfterTest();

      it("reverts when setting 10 seconds to setAuctionDuration", async function () {
        await expect(
          vault.connect(ownerSigner).setAuctionDuration("10")
        ).to.be.revertedWith("Invalid auction duration");
      });

      it("reverts when not owner call", async function () {
        await expect(
          vault.setAuctionDuration(BigNumber.from("10").toString())
        ).to.be.revertedWith("caller is not the owner");
      });

      it("changes the auction duration", async function () {
        await vault.connect(ownerSigner).setAuctionDuration("1000000");
        assert.equal((await vault.auctionDuration()).toString(), "1000000");
      });
    });

    describe("#collateralAsset", () => {
      it("returns the asset", async function () {
        assert.equal(await vault.collateralToken(), collateralAsset);
      });
    });

    describe("#depositYieldToken", () => {
      time.revertToSnapshotAfterEach();
      let pricePerShare;

      beforeEach(async function () {
        const addressToDeposit = [userSigner, ownerSigner, adminSigner];

        // Deposit only if asset is WETH
        if (params.depositAsset === WETH_ADDRESS[chainId]) {
          for (let i = 0; i < addressToDeposit.length; i++) {
            const weth = assetContract.connect(addressToDeposit[i]);
            await weth.deposit({ value: parseEther("10") });
            await weth.approve(vault.address, parseEther("10"));
          }
        }

        await setupYieldToken(
          addressToDeposit,
          assetContract,
          collateralAsset,
          vault,
          params.depositAsset === WETH_ADDRESS[chainId]
            ? parseEther("7")
            : depositAmount.mul(3)
        );

        pricePerShare = BigNumber.from(
          (await collateralContract.pricePerShare()).toString()
        );
      });

      it("creates a pending deposit", async function () {
        const startBalance = await collateralContract.balanceOf(user);

        let depositAmountInAsset = wmul(
          depositAmount,
          pricePerShare.mul(decimalDiff)
        );

        const res = await vault.depositYieldToken(depositAmount);

        assert.bnEqual(
          await collateralContract.balanceOf(user),
          startBalance.sub(depositAmount)
        );
        assert.isTrue((await vault.totalSupply()).isZero());
        assert.isTrue((await vault.balanceOf(user)).isZero());
        await expect(res)
          .to.emit(vault, "Deposit")
          .withArgs(user, depositAmountInAsset, 1);

        assert.bnEqual(await vault.totalPending(), depositAmountInAsset);
        const { round, amount } = await vault.depositReceipts(user);
        assert.equal(round, 1);
        assert.bnEqual(amount, depositAmountInAsset);
      });

      it("tops up existing deposit", async function () {
        const startBalance = await collateralContract.balanceOf(user);

        let depositAmountInAsset = wmul(
          depositAmount,
          pricePerShare.mul(decimalDiff)
        );

        await vault.depositYieldToken(depositAmount);

        const tx = await vault.depositYieldToken(depositAmount);

        assert.bnEqual(
          await collateralContract.balanceOf(user),
          startBalance.sub(depositAmount.mul(2))
        );
        assert.isTrue((await vault.totalSupply()).isZero());
        assert.isTrue((await vault.balanceOf(user)).isZero());
        await expect(tx)
          .to.emit(vault, "Deposit")
          .withArgs(user, depositAmountInAsset, 1);

        assert.bnEqual(
          await vault.totalPending(),
          depositAmountInAsset.mul(BigNumber.from(2))
        );
        const { round, amount } = await vault.depositReceipts(user);
        assert.equal(round, 1);
        assert.bnEqual(amount, depositAmountInAsset.mul(BigNumber.from(2)));
      });

      it("fits gas budget for deposits [ @skip-on-coverage ]", async function () {
        await vault.connect(ownerSigner).depositYieldToken(depositAmount);

        const tx1 = await vault.depositYieldToken(depositAmount);
        const receipt1 = await tx1.wait();
        assert.isAtMost(
          receipt1.gasUsed.toNumber(),
          params.gasLimits.depositWorstCase
        );

        const tx2 = await vault.depositYieldToken(depositAmount);
        const receipt2 = await tx2.wait();
        assert.isAtMost(
          receipt2.gasUsed.toNumber(),
          params.gasLimits.depositBestCase
        );

        // Uncomment to log gas used
        // console.log("Worst case deposit", receipt1.gasUsed.toNumber());
        // console.log("Best case deposit", receipt2.gasUsed.toNumber());
      });

      it("does not inflate the share tokens on initialization", async function () {
        const depositAmount = BigNumber.from("100000000000");

        await collateralContract
          .connect(adminSigner)
          .transfer(vault.address, depositAmount);

        await vault
          .connect(userSigner)
          .depositYieldToken(BigNumber.from("10000000000"));

        // user needs to get back exactly 1 ether
        // even though the total has been incremented
        assert.isTrue((await vault.balanceOf(user)).isZero());
      });

      it("reverts when minimum shares are not minted", async function () {
        await expect(
          vault
            .connect(userSigner)
            .depositYieldToken(
              wdiv(
                BigNumber.from(minimumSupply),
                pricePerShare.mul(decimalDiff)
              ).sub(1)
            )
        ).to.be.revertedWith("Insufficient balance");
      });

      it("updates the previous deposit receipt", async function () {
        await vault.depositYieldToken(params.depositAmount);

        let depositAmountInAsset = wmul(
          depositAmount,
          pricePerShare.mul(decimalDiff)
        );

        const {
          round: round1,
          amount: amount1,
          unredeemedShares: unredeemedShares1,
        } = await vault.depositReceipts(user);

        assert.equal(round1, 1);
        assert.bnEqual(amount1, depositAmountInAsset);
        assert.bnEqual(unredeemedShares1, BigNumber.from(0));

        await rollToNextOption();

        const {
          round: round2,
          amount: amount2,
          unredeemedShares: unredeemedShares2,
        } = await vault.depositReceipts(user);

        assert.equal(round2, 1);
        assert.bnEqual(amount2, depositAmountInAsset);
        assert.bnEqual(unredeemedShares2, BigNumber.from(0));

        await vault.depositYieldToken(params.depositAmount);

        assert.bnEqual(
          await vault.balanceOf(vault.address),
          depositAmountInAsset
        );

        // vault will still hold the vault shares
        assert.bnEqual(
          await vault.balanceOf(vault.address),
          depositAmountInAsset
        );

        const {
          round: round3,
          amount: amount3,
          unredeemedShares: unredeemedShares3,
        } = await vault.depositReceipts(user);

        assert.equal(round3, 2);
        assert.bnEqual(amount3, depositAmountInAsset);
        assert.bnEqual(unredeemedShares3, depositAmountInAsset);
      });
    });

    describe("#deposit", () => {
      time.revertToSnapshotAfterEach();

      beforeEach(async function () {
        // Deposit only if asset is WETH
        if (params.depositAsset === WETH_ADDRESS[chainId]) {
          const addressToDeposit = [userSigner, ownerSigner, adminSigner];

          for (let i = 0; i < addressToDeposit.length; i++) {
            const weth = assetContract.connect(addressToDeposit[i]);
            await weth.deposit({ value: parseEther("10") });
            await weth.approve(vault.address, parseEther("10"));
          }
        }
      });

      it("creates a pending deposit", async function () {
        const startBalance = await assetContract.balanceOf(user);

        await assetContract
          .connect(userSigner)
          .approve(vault.address, depositAmount);

        const res = await vault.deposit(depositAmount);

        assert.bnEqual(
          await assetContract.balanceOf(user),
          startBalance.sub(depositAmount)
        );
        assert.isTrue((await vault.totalSupply()).isZero());
        assert.isTrue((await vault.balanceOf(user)).isZero());
        await expect(res)
          .to.emit(vault, "Deposit")
          .withArgs(user, depositAmount, 1);

        assert.bnEqual(await vault.totalPending(), depositAmount);
        const { round, amount } = await vault.depositReceipts(user);
        assert.equal(round, 1);
        assert.bnEqual(amount, depositAmount);
      });

      it("tops up existing deposit", async function () {
        const startBalance = await assetContract.balanceOf(user);
        const totalDepositAmount = depositAmount.mul(BigNumber.from(2));

        await assetContract
          .connect(userSigner)
          .approve(vault.address, totalDepositAmount);

        await vault.deposit(depositAmount);

        const tx = await vault.deposit(depositAmount);

        assert.bnEqual(
          await assetContract.balanceOf(user),
          startBalance.sub(totalDepositAmount)
        );
        assert.isTrue((await vault.totalSupply()).isZero());
        assert.isTrue((await vault.balanceOf(user)).isZero());
        await expect(tx)
          .to.emit(vault, "Deposit")
          .withArgs(user, depositAmount, 1);

        assert.bnEqual(await vault.totalPending(), totalDepositAmount);
        const { round, amount } = await vault.depositReceipts(user);
        assert.equal(round, 1);
        assert.bnEqual(amount, totalDepositAmount);
      });

      it("fits gas budget for deposits [ @skip-on-coverage ]", async function () {
        await vault.connect(ownerSigner).deposit(depositAmount);

        const tx1 = await vault.deposit(depositAmount);
        const receipt1 = await tx1.wait();
        assert.isAtMost(
          receipt1.gasUsed.toNumber(),
          params.gasLimits.depositWorstCase
        );

        const tx2 = await vault.deposit(depositAmount);
        const receipt2 = await tx2.wait();
        assert.isAtMost(
          receipt2.gasUsed.toNumber(),
          params.gasLimits.depositBestCase
        );

        // Uncomment to log gas used
        // console.log("Worst case deposit", receipt1.gasUsed.toNumber());
        // console.log("Best case deposit", receipt2.gasUsed.toNumber());
      });

      it("does not inflate the share tokens on initialization", async function () {
        const depositAmount = BigNumber.from("100000000000");

        await assetContract
          .connect(adminSigner)
          .transfer(vault.address, depositAmount);

        await vault.connect(userSigner).deposit(BigNumber.from("10000000000"));

        // user needs to get back exactly 1 ether
        // even though the total has been incremented
        assert.isTrue((await vault.balanceOf(user)).isZero());
      });

      it("reverts when minimum shares are not minted", async function () {
        await expect(
          vault
            .connect(userSigner)
            .deposit(BigNumber.from(minimumSupply).sub(BigNumber.from("1")))
        ).to.be.revertedWith("Insufficient balance");
      });

      it("updates the previous deposit receipt", async function () {
        await assetContract
          .connect(userSigner)
          .approve(vault.address, params.depositAmount.mul(2));

        await vault.deposit(params.depositAmount);

        const {
          round: round1,
          amount: amount1,
          unredeemedShares: unredeemedShares1,
        } = await vault.depositReceipts(user);

        assert.equal(round1, 1);
        assert.bnEqual(amount1, params.depositAmount);
        assert.bnEqual(unredeemedShares1, BigNumber.from(0));

        await rollToNextOption();

        const {
          round: round2,
          amount: amount2,
          unredeemedShares: unredeemedShares2,
        } = await vault.depositReceipts(user);

        assert.equal(round2, 1);
        assert.bnEqual(amount2, params.depositAmount);
        assert.bnEqual(unredeemedShares2, BigNumber.from(0));

        await vault.deposit(params.depositAmount);

        assert.bnEqual(
          await vault.balanceOf(vault.address),
          params.depositAmount
        );

        // vault will still hold the vault shares
        assert.bnEqual(await vault.balanceOf(vault.address), depositAmount);

        const {
          round: round3,
          amount: amount3,
          unredeemedShares: unredeemedShares3,
        } = await vault.depositReceipts(user);

        assert.equal(round3, 2);
        assert.bnEqual(amount3, params.depositAmount);
        assert.bnEqual(unredeemedShares3, params.depositAmount);
      });
    });

    describe("#depositFor", () => {
      time.revertToSnapshotAfterEach();
      let creditor: String;

      beforeEach(async function () {
        // Deposit only if asset is WETH
        if (params.depositAsset === WETH_ADDRESS[chainId]) {
          const addressToDeposit = [userSigner, ownerSigner, adminSigner];

          for (let i = 0; i < addressToDeposit.length; i++) {
            const weth = assetContract.connect(addressToDeposit[i]);
            await weth.deposit({ value: parseEther("10") });
            await weth.approve(vault.address, parseEther("10"));
          }
        }

        creditor = ownerSigner.address.toString();
      });

      it("creates a pending deposit", async function () {
        const startBalance = await assetContract.balanceOf(user);

        await assetContract
          .connect(userSigner)
          .approve(vault.address, depositAmount);

        const res = await vault.depositFor(depositAmount, creditor);

        assert.bnEqual(
          await assetContract.balanceOf(user),
          startBalance.sub(depositAmount)
        );
        assert.isTrue((await vault.totalSupply()).isZero());
        assert.isTrue((await vault.balanceOf(user)).isZero());
        await expect(res)
          .to.emit(vault, "Deposit")
          .withArgs(creditor, depositAmount, 1);

        assert.bnEqual(await vault.totalPending(), depositAmount);
        const { round, amount } = await vault.depositReceipts(creditor);
        assert.equal(round, 1);
        assert.bnEqual(amount, depositAmount);
        const { round2, amount2 } = await vault.depositReceipts(user);
        await expect(round2).to.be.undefined;
        await expect(amount2).to.be.undefined;
      });

      it("tops up existing deposit", async function () {
        const startBalance = await assetContract.balanceOf(user);
        const totalDepositAmount = depositAmount.mul(BigNumber.from(2));

        await assetContract
          .connect(userSigner)
          .approve(vault.address, totalDepositAmount);

        await vault.depositFor(depositAmount, creditor);

        const tx = await vault.depositFor(depositAmount, creditor);

        assert.bnEqual(
          await assetContract.balanceOf(user),
          startBalance.sub(totalDepositAmount)
        );
        assert.isTrue((await vault.totalSupply()).isZero());
        assert.isTrue((await vault.balanceOf(creditor)).isZero());
        await expect(tx)
          .to.emit(vault, "Deposit")
          .withArgs(creditor, depositAmount, 1);

        assert.bnEqual(await vault.totalPending(), totalDepositAmount);
        const { round, amount } = await vault.depositReceipts(creditor);
        assert.equal(round, 1);
        assert.bnEqual(amount, totalDepositAmount);
      });

      it("fits gas budget for deposits [ @skip-on-coverage ]", async function () {
        await vault.connect(ownerSigner).depositFor(depositAmount, creditor);

        const tx1 = await vault.depositFor(depositAmount, creditor);
        const receipt1 = await tx1.wait();
        assert.isAtMost(
          receipt1.gasUsed.toNumber(),
          params.gasLimits.depositWorstCase
        );

        const tx2 = await vault.depositFor(depositAmount, creditor);
        const receipt2 = await tx2.wait();
        assert.isAtMost(
          receipt2.gasUsed.toNumber(),
          params.gasLimits.depositBestCase
        );

        // Uncomment to log gas used
        // console.log("Worst case deposit", receipt1.gasUsed.toNumber());
        // console.log("Best case deposit", receipt2.gasUsed.toNumber());
      });

      it("does not inflate the share tokens on initialization", async function () {
        const depositAmount = BigNumber.from("100000000000");

        await assetContract
          .connect(adminSigner)
          .transfer(vault.address, depositAmount);

        await vault
          .connect(userSigner)
          .depositFor(BigNumber.from("10000000000"), creditor);

        // user needs to get back exactly 1 ether
        // even though the total has been incremented
        assert.isTrue((await vault.balanceOf(creditor)).isZero());
      });

      it("reverts when minimum shares are not minted", async function () {
        await expect(
          vault
            .connect(userSigner)
            .depositFor(
              BigNumber.from(minimumSupply).sub(BigNumber.from("1")),
              creditor
            )
        ).to.be.revertedWith("Insufficient balance");
      });

      it("updates the previous deposit receipt", async function () {
        await assetContract
          .connect(userSigner)
          .approve(vault.address, params.depositAmount.mul(2));

        await vault.depositFor(params.depositAmount, creditor);

        const {
          round: round1,
          amount: amount1,
          unredeemedShares: unredeemedShares1,
        } = await vault.depositReceipts(creditor);

        assert.equal(round1, 1);
        assert.bnEqual(amount1, params.depositAmount);
        assert.bnEqual(unredeemedShares1, BigNumber.from(0));

        await rollToNextOption();

        const {
          round: round2,
          amount: amount2,
          unredeemedShares: unredeemedShares2,
        } = await vault.depositReceipts(creditor);

        assert.equal(round2, 1);
        assert.bnEqual(amount2, params.depositAmount);
        assert.bnEqual(unredeemedShares2, BigNumber.from(0));

        await vault.depositFor(params.depositAmount, creditor);

        // vault will still hold the vault shares
        assert.bnEqual(
          await vault.balanceOf(vault.address),
          params.depositAmount
        );

        const {
          round: round3,
          amount: amount3,
          unredeemedShares: unredeemedShares3,
        } = await vault.depositReceipts(creditor);

        assert.equal(round3, 2);
        assert.bnEqual(amount3, params.depositAmount);
        assert.bnEqual(unredeemedShares3, params.depositAmount);
      });
    });

    describe("#commitAndClose", () => {
      time.revertToSnapshotAfterEach();

      beforeEach(async function () {
        // Deposit only if asset is WETH
        if (params.depositAsset === WETH_ADDRESS[chainId]) {
          const addressToDeposit = [userSigner, ownerSigner, adminSigner];

          for (let i = 0; i < addressToDeposit.length; i++) {
            const weth = assetContract.connect(addressToDeposit[i]);
            await weth.deposit({ value: parseEther("10") });
            await weth.approve(vault.address, parseEther("10"));
          }
        }
      });

      it("sets the next option and closes existing short", async function () {
        await assetContract
          .connect(userSigner)
          .approve(vault.address, params.depositAmount);

        await depositIntoVault(params.depositAsset, vault, depositAmount);

        const res = await vault
          .connect(ownerSigner)
          .commitAndClose({ from: owner });

        const receipt = await res.wait();
        const block = await provider.getBlock(receipt.blockNumber);

        const optionState = await vault.optionState();
        const vaultState = await vault.vaultState();

        assert.equal(optionState.currentOption, constants.AddressZero);
        assert.equal(optionState.nextOption, defaultOtokenAddress);
        assert.equal(
          optionState.nextOptionReadyAt,
          block.timestamp + OPTION_DELAY
        );
        assert.isTrue(vaultState.lockedAmount.isZero());
        assert.equal(optionState.currentOption, constants.AddressZero);
      });

      it("should set the next option twice", async function () {
        await assetContract
          .connect(userSigner)
          .approve(vault.address, params.depositAmount);

        await depositIntoVault(params.depositAsset, vault, depositAmount);

        await vault.connect(ownerSigner).commitAndClose();

        await vault.connect(ownerSigner).commitAndClose();
      });

      it("sets the correct strike when overriding strike price", async function () {
        const newStrikePrice =
          params.asset === WETH_ADDRESS[chainId]
            ? BigNumber.from("250000000000")
            : BigNumber.from("4050000000000");

        let pricePerShare = await collateralContract.pricePerShare();

        await vault.connect(ownerSigner).setStrikePrice(newStrikePrice);

        assert.equal((await vault.lastStrikeOverrideRound()).toString(), "1");
        assert.equal(
          (await vault.overriddenStrikePrice()).toString(),
          newStrikePrice.toString()
        );

        await vault.connect(ownerSigner).commitAndClose({ from: owner });

        assert.equal(
          (
            await (
              await getContractAt("IOtoken", await vault.nextOption())
            ).strikePrice()
          ).toString(),
          newStrikePrice.toString()
        );

        const expiryTimestampOfNewOption = await (
          await getContractAt("IOtoken", await vault.nextOption())
        ).expiryTimestamp();

        assert.bnEqual(
          await vault.currentOtokenPremium(),
          wmul(
            (
              await optionsPremiumPricer.getPremium(
                newStrikePrice,
                expiryTimestampOfNewOption,
                params.isPut
              )
            )
              .mul(await vault.premiumDiscount())
              .div(1000),
            pricePerShare.mul(decimalDiff)
          )
        );
      });

      it("closes short even when otokens are burned", async function () {
        await assetContract.approve(vault.address, depositAmount);
        await depositIntoVault(collateralAsset, vault, depositAmount);

        await rollToNextOption();

        await time.increase(auctionDuration);

        // auction settled without any bids
        // so we return 100% of the tokens
        await gnosisAuction
          .connect(userSigner)
          .settleAuction(await vault.optionAuctionID());

        await vault.connect(keeperSigner).burnRemainingOTokens();

        await rollToSecondOption(firstOption.strikePrice);

        const controller = await ethers.getContractAt(
          "IController",
          GAMMA_CONTROLLER[chainId]
        );

        assert.equal(await controller.getAccountVaultCounter(vault.address), 2);
      });

      it("closes short when otokens are partially burned", async function () {
        await assetContract.approve(vault.address, depositAmount);
        await depositIntoVault(collateralAsset, vault, depositAmount);

        await rollToNextOption();

        const bidMultiplier = "1";
        const latestAuction = (await gnosisAuction.auctionCounter()).toString();
        const otoken = await ethers.getContractAt(
          "IERC20",
          firstOption.address
        );
        const initialOtokenBalance = await otoken.balanceOf(
          gnosisAuction.address
        );

        const totalOptionsAvailableToBuy = initialOtokenBalance
          .div(2)
          .mul(await gnosisAuction.FEE_DENOMINATOR())
          .div(
            (await gnosisAuction.FEE_DENOMINATOR()).add(
              await gnosisAuction.feeNumerator()
            )
          )
          .div(bidMultiplier);

        const bid = wmul(
          totalOptionsAvailableToBuy.mul(BigNumber.from(10).pow(10)),
          firstOptionPremium
        )
          .div(BigNumber.from(10).pow(18 - params.tokenDecimals))
          .toString();

        const queueStartElement =
          "0x0000000000000000000000000000000000000000000000000000000000000001";

        await assetContract
          .connect(userSigner)
          .approve(gnosisAuction.address, bid);

        // BID OTOKENS HERE
        await gnosisAuction
          .connect(userSigner)
          .placeSellOrders(
            latestAuction,
            [totalOptionsAvailableToBuy.toString()],
            [bid],
            [queueStartElement],
            "0x"
          );

        await time.increase(auctionDuration);

        // we initiate a complete burn of the otokens
        await gnosisAuction
          .connect(userSigner)
          .settleAuction(await vault.optionAuctionID());

        assert.bnLte(
          await otoken.balanceOf(vault.address),
          initialOtokenBalance.div(2)
        );

        await vault.connect(keeperSigner).burnRemainingOTokens();

        await rollToSecondOption(firstOption.strikePrice);
      });

      it("fits gas budget [ @skip-on-coverage ]", async function () {
        await assetContract
          .connect(userSigner)
          .approve(vault.address, params.depositAmount);

        await depositIntoVault(params.depositAsset, vault, depositAmount);
        const res = await vault
          .connect(ownerSigner)
          .commitAndClose({ from: owner });

        const receipt = await res.wait();
        assert.isAtMost(receipt.gasUsed.toNumber(), 1066401);
        // console.log("commitAndClose", receipt.gasUsed.toNumber());
      });
    });

    describe("#burnRemainingOTokens", () => {
      time.revertToSnapshotAfterEach(async function () {
        await assetContract
          .connect(userSigner)
          .approve(vault.address, params.depositAmount);

        await depositIntoVault(depositAsset, vault, depositAmount);
      });

      it("reverts when not called with keeper", async function () {
        await expect(
          vault.connect(userSigner).burnRemainingOTokens()
        ).to.be.revertedWith("!keeper");
      });

      it("burns all remaining oTokens", async function () {
        await assetContract
          .connect(userSigner)
          .approve(vault.address, params.depositAmount);

        await vault.connect(ownerSigner).commitAndClose();

        await time.increaseTo((await getNextOptionReadyAt()) + DELAY_INCREMENT);

        await vault.connect(keeperSigner).rollToNextOption();

        let bidMultiplier = 2;

        const auctionDetails = await bidForOToken(
          gnosisAuction,
          assetContract,
          userSigner.address,
          defaultOtokenAddress,
          firstOptionPremium,
          tokenDecimals,
          bidMultiplier.toString(),
          auctionDuration
        );

        assert.equal(
          (await defaultOtoken.balanceOf(vault.address)).toString(),
          "0"
        );

        const assetBalanceBeforeSettle = await assetContract.balanceOf(
          vault.address
        );

        await gnosisAuction
          .connect(userSigner)
          .settleAuction(auctionDetails[0]);

        assert.isAbove(
          parseInt((await defaultOtoken.balanceOf(vault.address)).toString()),
          parseInt(
            params.expectedMintAmount
              .div(bidMultiplier)
              .mul(params.premiumDiscount.sub(1))
              .div(1000)
              .toString()
          )
        );

        assert.isAbove(
          parseInt((await assetContract.balanceOf(vault.address)).toString()),
          parseInt(
            (
              (assetBalanceBeforeSettle.add(BigNumber.from(auctionDetails[2])) *
                99) /
              100
            ).toString()
          )
        );

        const lockedAmountBeforeBurn = await collateralContract.balanceOf(
          vault.address
        );

        const assetBalanceAfterSettle = await collateralContract.balanceOf(
          vault.address
        );
        vault.connect(keeperSigner).burnRemainingOTokens();
        const assetBalanceAfterBurn = await collateralContract.balanceOf(
          vault.address
        );

        assert.isAbove(
          parseInt(assetBalanceAfterBurn.toString()),
          parseInt(
            assetBalanceAfterSettle
              .add(
                lockedAmountBeforeBurn
                  .div(bidMultiplier)
                  .mul(params.premiumDiscount.sub(1))
                  .div(1000)
              )
              .toString()
          )
        );
      });
    });

    describe("#rollToNextOption", () => {
      let oracle: Contract;
      const depositAmount = params.depositAmount;

      time.revertToSnapshotAfterEach(async function () {
        await assetContract
          .connect(userSigner)
          .approve(vault.address, params.depositAmount);

        await depositIntoVault(params.depositAsset, vault, depositAmount);

        oracle = await setupOracle(
          params.asset,
          params.underlyingPricer,
          ownerSigner,
          OPTION_PROTOCOL.GAMMA
        );
      });

      it("reverts when not called with keeper", async function () {
        await expect(
          vault.connect(ownerSigner).rollToNextOption()
        ).to.be.revertedWith("!keeper");
      });

      it("mints oTokens and deposits collateral into vault", async function () {
        await vault.connect(ownerSigner).commitAndClose();

        await time.increaseTo((await vault.nextOptionReadyAt()).toNumber() + 1);

        const res = await vault.connect(keeperSigner).rollToNextOption();

        await expect(res).to.not.emit(vault, "CloseShort");

        const finalMarginPoolBal = await collateralContract.balanceOf(
          MARGIN_POOL[chainId]
        );

        await expect(res)
          .to.emit(vault, "OpenShort")
          .withArgs(
            defaultOtokenAddress,
            finalMarginPoolBal.sub(initialMarginPoolBal),
            keeper
          );

        const vaultState = await vault.vaultState();

        assert.equal(vaultState.lockedAmount.toString(), depositAmount);

        assert.bnEqual(
          await assetContract.balanceOf(vault.address),
          BigNumber.from(0)
        );

        assert.equal(
          (await collateralContract.balanceOf(vault.address)).toString(),
          "0"
        );

        assert.bnEqual(
          await defaultOtoken.balanceOf(GNOSIS_EASY_AUCTION[chainId]),
          params.expectedMintAmount
        );

        assert.equal(await vault.currentOption(), defaultOtokenAddress);
      });

      it("starts auction with correct parameters", async function () {
        await vault.connect(ownerSigner).commitAndClose();

        await time.increaseTo((await vault.nextOptionReadyAt()).toNumber() + 1);

        const nextOption = await getContractAt(
          "IOtoken",
          await vault.nextOption()
        );

        await vault.connect(keeperSigner).rollToNextOption();

        const currentAuctionCounter = await gnosisAuction.auctionCounter();
        const auctionDetails = await gnosisAuction.auctionData(
          currentAuctionCounter.toString()
        );
        const feeNumerator = await gnosisAuction.feeNumerator();
        const feeDenominator = await gnosisAuction.FEE_DENOMINATOR();

        assert.equal(auctionDetails.auctioningToken, defaultOtokenAddress);
        assert.equal(auctionDetails.biddingToken, depositAsset);
        assert.equal(
          auctionDetails.orderCancellationEndDate.toString(),
          (await time.now()).add(21600).toString()
        );
        assert.equal(
          auctionDetails.auctionEndDate.toString(),
          (await time.now()).add(21600).toString()
        );
        assert.equal(
          auctionDetails.minimumBiddingAmountPerOrder.toString(),
          "1"
        );
        assert.equal(auctionDetails.isAtomicClosureAllowed, false);
        assert.equal(
          auctionDetails.feeNumerator.toString(),
          feeNumerator.toString()
        );
        assert.equal(auctionDetails.minFundingThreshold.toString(), "0");
        assert.equal(
          await gnosisAuction.auctionAccessManager(currentAuctionCounter),
          constants.AddressZero
        );
        assert.equal(
          await gnosisAuction.auctionAccessData(currentAuctionCounter),
          "0x"
        );

        const initialAuctionOrder = decodeOrder(
          auctionDetails.initialAuctionOrder
        );

        const oTokenSellAmount = params.expectedMintAmount
          .mul(feeDenominator)
          .div(feeDenominator.add(feeNumerator));

        const oTokenPremium = wmul(
          (
            await optionsPremiumPricer.getPremium(
              await nextOption.strikePrice(),
              await nextOption.expiryTimestamp(),
              params.isPut
            )
          )
            .mul(await vault.premiumDiscount())
            .div(1000),
          (await collateralContract.pricePerShare()).mul(decimalDiff)
        );

        assert.equal(
          initialAuctionOrder.sellAmount.toString(),
          oTokenSellAmount.toString()
        );
        assert.equal(
          initialAuctionOrder.buyAmount.toString(),
          wmul(oTokenSellAmount.mul(BigNumber.from(10).pow(10)), oTokenPremium)
            .div(BigNumber.from(10).pow(18 - tokenDecimals))
            .toString()
        );

        // Hardcoded
        // assert.equal(auctionDetails.interimSumBidAmount, 0);
        // assert.equal(auctionDetails.interimOrder, IterableOrderedOrderSet.QUEUE_START);
        // assert.equal(auctionDetails.clearingPriceOrder, bytes32(0));
        // assert.equal(auctionDetails.volumeClearingPriceOrder, 0);
        // assert.equal(auctionDetails.minFundingThresholdNotReached, false);
      });

      it("reverts when calling before expiry", async function () {
        const EXPECTED_ERROR = "31";

        const firstOptionAddress = firstOption.address;

        await vault.connect(ownerSigner).commitAndClose();

        await time.increaseTo((await vault.nextOptionReadyAt()).toNumber() + 1);

        const firstTx = await vault.connect(keeperSigner).rollToNextOption();

        const finalMarginPoolBal = await collateralContract.balanceOf(
          MARGIN_POOL[chainId]
        );

        await expect(firstTx)
          .to.emit(vault, "OpenShort")
          .withArgs(
            firstOptionAddress,
            finalMarginPoolBal.sub(initialMarginPoolBal),
            keeper
          );

        // 100% of the vault's balance is allocated to short
        assert.bnEqual(
          await assetContract.balanceOf(vault.address),
          BigNumber.from(0)
        );

        await expect(
          vault.connect(ownerSigner).commitAndClose()
        ).to.be.revertedWith(EXPECTED_ERROR);
      });

      it("withdraws and roll funds into next option, after expiry ITM", async function () {
        const firstOptionAddress = firstOption.address;
        const secondOptionAddress = secondOption.address;

        await vault.connect(ownerSigner).commitAndClose();
        await time.increaseTo((await vault.nextOptionReadyAt()).toNumber() + 1);

        const firstTx = await vault.connect(keeperSigner).rollToNextOption();

        assert.equal(await vault.currentOption(), firstOptionAddress);
        assert.equal(await getCurrentOptionExpiry(), firstOption.expiry);

        const depositAmountInAsset = await collateralContract.balanceOf(
          MARGIN_POOL[chainId]
        );

        await expect(firstTx)
          .to.emit(vault, "OpenShort")
          .withArgs(
            firstOptionAddress,
            depositAmountInAsset.sub(initialMarginPoolBal),
            keeper
          );

        let bidMultiplier = 1;

        const auctionDetails = await bidForOToken(
          gnosisAuction,
          assetContract,
          userSigner.address,
          defaultOtokenAddress,
          firstOptionPremium,
          tokenDecimals,
          bidMultiplier.toString(),
          auctionDuration
        );

        await gnosisAuction
          .connect(userSigner)
          .settleAuction(auctionDetails[0]);

        // only the premium should be left over because the funds are locked into Opyn
        assert.isAbove(
          parseInt((await assetContract.balanceOf(vault.address)).toString()),
          (parseInt(auctionDetails[2].toString()) * 99) / 100
        );

        const settlementPriceITM = isPut
          ? firstOptionStrike.sub(1)
          : firstOptionStrike.add(1);

        // withdraw 100% because it's OTM
        await setOpynOracleExpiryPriceYearn(
          params.asset,
          oracle,
          settlementPriceITM,
          collateralPricerSigner,
          await getCurrentOptionExpiry()
        );

        const beforeBalance = await collateralContract.balanceOf(vault.address);

        await vault.connect(ownerSigner).setStrikePrice(secondOptionStrike);

        const firstCloseTx = await vault.connect(ownerSigner).commitAndClose();

        const afterBalance = await collateralContract.balanceOf(vault.address);

        // test that the vault's balance decreased after closing short when ITM
        assert.isAbove(
          parseInt(depositAmountInAsset.toString()),
          parseInt(BigNumber.from(afterBalance).sub(beforeBalance).toString())
        );

        await expect(firstCloseTx)
          .to.emit(vault, "CloseShort")
          .withArgs(
            firstOptionAddress,
            BigNumber.from(afterBalance).sub(beforeBalance),
            owner
          );

        await time.increaseTo((await vault.nextOptionReadyAt()).toNumber() + 1);

        const currBalance = await vault.totalBalance();

        let pendingAmount = (await vault.vaultState()).totalPending;
        let [secondInitialLockedBalance, queuedWithdrawAmount] =
          await lockedBalanceForRollover(vault);

        let startMarginBalance = await collateralContract.balanceOf(
          MARGIN_POOL[chainId]
        );
        const secondTx = await vault.connect(keeperSigner).rollToNextOption();
        let endMarginBalance = await collateralContract.balanceOf(
          MARGIN_POOL[chainId]
        );

        let vaultFees = secondInitialLockedBalance
          .add(queuedWithdrawAmount)
          .sub(pendingAmount)
          .mul(await vault.managementFee())
          .div(BigNumber.from(100).mul(BigNumber.from(10).pow(6)));
        // Performance fee is included because still net positive on week
        vaultFees = vaultFees.add(
          secondInitialLockedBalance
            .add(queuedWithdrawAmount)
            .sub((await vault.vaultState()).lastLockedAmount)
            .sub(pendingAmount)
            .mul(await vault.performanceFee())
            .div(BigNumber.from(100).mul(BigNumber.from(10).pow(6)))
        );

        assert.equal(await vault.currentOption(), secondOptionAddress);
        assert.equal(await getCurrentOptionExpiry(), secondOption.expiry);
        assert.equal(
          (await vault.vaultState()).lockedAmount.toString(),
          currBalance.sub(vaultFees).toString()
        );

        await expect(secondTx)
          .to.emit(vault, "OpenShort")
          .withArgs(
            secondOptionAddress,
            endMarginBalance.sub(startMarginBalance),
            keeper
          );

        assert.bnEqual(
          await assetContract.balanceOf(vault.address),
          BigNumber.from(0)
        );
      });

      it("reverts when calling before expiry", async function () {
        const EXPECTED_ERROR = "31";

        const firstOptionAddress = firstOption.address;

        await vault.connect(ownerSigner).commitAndClose();

        await time.increaseTo(
          (await vault.nextOptionReadyAt()).toNumber() + 12341 + 1
        );
        const firstTx = await vault.connect(keeperSigner).rollToNextOption();

        const finalMarginPoolBal = await collateralContract.balanceOf(
          MARGIN_POOL[chainId]
        );

        await expect(firstTx)
          .to.emit(vault, "OpenShort")
          .withArgs(
            firstOptionAddress,
            finalMarginPoolBal.sub(initialMarginPoolBal),
            keeper
          );

        // 100% of the vault's balance is allocated to short
        assert.bnEqual(
          await assetContract.balanceOf(vault.address),
          BigNumber.from(0)
        );

        await expect(
          vault.connect(ownerSigner).commitAndClose()
        ).to.be.revertedWith(EXPECTED_ERROR);
      });

      it("withdraws and roll funds into next option, after expiry OTM", async function () {
        const firstOptionAddress = firstOption.address;
        const secondOptionAddress = secondOption.address;

        await vault.connect(ownerSigner).commitAndClose();
        await time.increaseTo((await vault.nextOptionReadyAt()).toNumber() + 1);

        const firstTx = await vault.connect(keeperSigner).rollToNextOption();

        const finalMarginPoolBal = await collateralContract.balanceOf(
          MARGIN_POOL[chainId]
        );

        await expect(firstTx)
          .to.emit(vault, "OpenShort")
          .withArgs(
            firstOptionAddress,
            finalMarginPoolBal.sub(initialMarginPoolBal),
            keeper
          );

        let bidMultiplier = 1;

        const auctionDetails = await bidForOToken(
          gnosisAuction,
          assetContract,
          userSigner.address,
          defaultOtokenAddress,
          firstOptionPremium,
          tokenDecimals,
          bidMultiplier.toString(),
          auctionDuration
        );

        await gnosisAuction
          .connect(userSigner)
          .settleAuction(auctionDetails[0]);

        // only the premium should be left over because the funds are locked into Opyn
        assert.isAbove(
          parseInt((await assetContract.balanceOf(vault.address)).toString()),
          (parseInt(auctionDetails[2].toString()) * 99) / 100
        );

        const settlementPriceOTM = isPut
          ? firstOptionStrike.add(10000000000)
          : firstOptionStrike.sub(10000000000);

        // withdraw 100% because it's OTM
        await setOpynOracleExpiryPriceYearn(
          params.asset,
          oracle,
          settlementPriceOTM,
          collateralPricerSigner,
          await getCurrentOptionExpiry()
        );

        const beforeBalance = await collateralContract.balanceOf(vault.address);

        await vault.connect(ownerSigner).setStrikePrice(secondOptionStrike);

        const firstCloseTx = await vault.connect(ownerSigner).commitAndClose();

        const afterBalance = await collateralContract.balanceOf(vault.address);

        const depositAmountInAsset = await collateralContract.balanceOf(
          vault.address
        );

        // test that the vault's balance decreased after closing short when ITM
        assert.equal(
          parseInt(depositAmountInAsset.toString()),
          parseInt(BigNumber.from(afterBalance).sub(beforeBalance).toString())
        );

        await expect(firstCloseTx)
          .to.emit(vault, "CloseShort")
          .withArgs(
            firstOptionAddress,
            BigNumber.from(afterBalance).sub(beforeBalance),
            owner
          );

        // Time increase to after next option available
        await time.increaseTo((await vault.nextOptionReadyAt()).toNumber() + 1);

        let pendingAmount = (await vault.vaultState()).totalPending;
        let [secondInitialLockedBalance, queuedWithdrawAmount] =
          await lockedBalanceForRollover(vault);

        let startMarginBalance = await collateralContract.balanceOf(
          MARGIN_POOL[chainId]
        );
        const secondTx = await vault.connect(keeperSigner).rollToNextOption();
        let endMarginBalance = await collateralContract.balanceOf(
          MARGIN_POOL[chainId]
        );

        let vaultFees = secondInitialLockedBalance
          .add(queuedWithdrawAmount)
          .sub(pendingAmount)
          .mul(await vault.managementFee())
          .div(BigNumber.from(100).mul(BigNumber.from(10).pow(6)));
        vaultFees = vaultFees.add(
          secondInitialLockedBalance
            .add(queuedWithdrawAmount)
            .sub((await vault.vaultState()).lastLockedAmount)
            .sub(pendingAmount)
            .mul(await vault.performanceFee())
            .div(BigNumber.from(100).mul(BigNumber.from(10).pow(6)))
        );

        assert.equal(
          secondInitialLockedBalance
            .sub((await vault.vaultState()).lockedAmount)
            .toString(),
          vaultFees.toString()
        );

        assert.equal(await vault.currentOption(), secondOptionAddress);
        assert.equal(await getCurrentOptionExpiry(), secondOption.expiry);
        assert.bnLt(
          (await vault.vaultState()).lockedAmount,
          depositAmount.add(auctionDetails[2]).sub(vaultFees).toString()
        );
        assert.bnGt(
          (await vault.vaultState()).lockedAmount,
          depositAmount
            .add(auctionDetails[2])
            .sub(vaultFees)
            .mul(99)
            .div(100)
            .toString()
        );

        await expect(secondTx)
          .to.emit(vault, "OpenShort")
          .withArgs(
            secondOptionAddress,
            endMarginBalance.sub(startMarginBalance),
            keeper
          );

        assert.equal(
          (await assetContract.balanceOf(vault.address)).toString(),
          BigNumber.from(0)
        );
      });

      it("withdraws and roll funds into next option, after expiry OTM (initiateWithdraw)", async function () {
        await depositIntoVault(
          params.collateralAsset,
          vault,
          depositAmount,
          ownerSigner
        );
        await vault.connect(ownerSigner).commitAndClose();
        await time.increaseTo((await vault.nextOptionReadyAt()).toNumber() + 1);

        await vault.connect(keeperSigner).rollToNextOption();

        await vault
          .connect(ownerSigner)
          .initiateWithdraw(params.depositAmount.div(2));
        // withdraw 100% because it's OTM
        await setOpynOracleExpiryPriceYearn(
          params.asset,
          oracle,
          firstOptionStrike,
          collateralPricerSigner,
          await getCurrentOptionExpiry()
        );
        await vault.connect(ownerSigner).commitAndClose();
        await time.increaseTo((await vault.nextOptionReadyAt()).toNumber() + 1);
        await vault.connect(keeperSigner).rollToNextOption();
        let [, queuedWithdrawAmountInitial] = await lockedBalanceForRollover(
          vault
        );

        let bidMultiplier = 1;

        const auctionDetails = await bidForOToken(
          gnosisAuction,
          assetContract,
          userSigner.address,
          await vault.currentOption(),
          (await vault.currentOtokenPremium()).mul(105).div(100),
          tokenDecimals,
          bidMultiplier.toString(),
          auctionDuration
        );

        await gnosisAuction
          .connect(userSigner)
          .settleAuction(auctionDetails[0]);

        // only the premium should be left over because the funds are locked into Opyn
        assert.isAbove(
          parseInt((await assetContract.balanceOf(vault.address)).toString()),
          (parseInt(auctionDetails[2].toString()) * 99) / 100
        );

        const settlementPriceOTM = isPut
          ? firstOptionStrike.add(10000000000)
          : firstOptionStrike.sub(10000000000);

        // withdraw 100% because it's OTM
        await setOpynOracleExpiryPriceYearn(
          params.asset,
          oracle,
          settlementPriceOTM,
          collateralPricerSigner,
          await getCurrentOptionExpiry()
        );

        await vault.connect(ownerSigner).setStrikePrice(secondOptionStrike);

        await vault.initiateWithdraw(params.depositAmount.div(2));

        await vault.connect(ownerSigner).commitAndClose();

        // Time increase to after next option available
        await time.increaseTo((await vault.nextOptionReadyAt()).toNumber() + 1);

        let pendingAmount = (await vault.vaultState()).totalPending;

        let [secondInitialLockedBalance, queuedWithdrawAmount] =
          await lockedBalanceForRollover(vault);
        const secondInitialBalance = await vault.totalBalance();

        await vault.connect(keeperSigner).rollToNextOption();

        let vaultFees = secondInitialLockedBalance
          .add(queuedWithdrawAmount.sub(queuedWithdrawAmountInitial))
          .sub(pendingAmount)
          .mul(await vault.managementFee())
          .div(BigNumber.from(100).mul(BigNumber.from(10).pow(6)));
        vaultFees = vaultFees.add(
          secondInitialLockedBalance
            .add(queuedWithdrawAmount.sub(queuedWithdrawAmountInitial))
            .sub((await vault.vaultState()).lastLockedAmount)
            .sub(pendingAmount)
            .mul(await vault.performanceFee())
            .div(BigNumber.from(100).mul(BigNumber.from(10).pow(6)))
        );

        let dustForWithdraw = queuedWithdrawAmount
          .mul(await vault.YEARN_WITHDRAWAL_BUFFER())
          .div(10000);

        assert.bnLt(
          vaultFees,
          secondInitialBalance
            .sub(await vault.totalBalance())
            .add(dustForWithdraw)
            .mul(110)
            .div(100)
        );
        assert.bnGt(
          vaultFees,
          secondInitialBalance
            .sub(await vault.totalBalance())
            .add(dustForWithdraw)
            .mul(90)
            .div(100)
        );
      });

      it("is not able to roll to new option consecutively without setNextOption", async function () {
        await vault.connect(ownerSigner).commitAndClose();
        await time.increaseTo((await vault.nextOptionReadyAt()).toNumber() + 1);

        await vault.connect(keeperSigner).rollToNextOption();

        await expect(
          vault.connect(keeperSigner).rollToNextOption()
        ).to.be.revertedWith("!nextOption");
      });

      it("fits gas budget [ @skip-on-coverage ]", async function () {
        await vault.connect(ownerSigner).commitAndClose();
        await time.increaseTo((await vault.nextOptionReadyAt()).toNumber() + 1);

        const tx = await vault.connect(keeperSigner).rollToNextOption();
        const receipt = await tx.wait();

<<<<<<< HEAD
        assert.isAtMost(receipt.gasUsed.toNumber(), 1127113);
=======
        assert.isAtMost(receipt.gasUsed.toNumber(), 1128128);
>>>>>>> 06a4a688

        //console.log("rollToNextOption", receipt.gasUsed.toNumber());
      });
    });

    describe("#assetBalance", () => {
      time.revertToSnapshotAfterEach(async function () {
        await assetContract
          .connect(userSigner)
          .approve(vault.address, params.depositAmount);

        await depositIntoVault(
          params.depositAsset,
          vault,
          params.depositAmount
        );

        await rollToNextOption();
      });

      it("returns the free balance - locked, if free > locked", async function () {
        const newDepositAmount = BigNumber.from("1000000000000");

        await assetContract
          .connect(userSigner)
          .approve(vault.address, newDepositAmount);

        await depositIntoVault(params.depositAsset, vault, newDepositAmount);

        assert.bnEqual(
          await assetContract.balanceOf(vault.address),
          newDepositAmount
        );
      });
    });

    describe("#maxRedeem", () => {
      let oracle: Contract;

      time.revertToSnapshotAfterEach(async function () {
        oracle = await setupOracle(
          params.asset,
          params.underlyingPricer,
          ownerSigner,
          OPTION_PROTOCOL.GAMMA
        );
      });

      it("is able to redeem deposit at new price per share", async function () {
        await assetContract
          .connect(userSigner)
          .approve(vault.address, params.depositAmount);

        await vault.deposit(params.depositAmount);

        await rollToNextOption();

        const tx = await vault.maxRedeem();

        assert.bnEqual(
          await assetContract.balanceOf(vault.address),
          BigNumber.from(0)
        );
        assert.bnEqual(await vault.balanceOf(user), depositAmount);
        assert.bnEqual(await vault.balanceOf(vault.address), BigNumber.from(0));

        await expect(tx)
          .to.emit(vault, "Redeem")
          .withArgs(user, depositAmount, 1);

        const { round, amount, unredeemedShares } = await vault.depositReceipts(
          user
        );

        assert.equal(round, 1);
        assert.bnEqual(amount, BigNumber.from(0));
        assert.bnEqual(unredeemedShares, BigNumber.from(0));
      });

      it("changes balance only once when redeeming twice", async function () {
        await assetContract
          .connect(userSigner)
          .approve(vault.address, params.depositAmount);

        await vault.deposit(params.depositAmount);

        await rollToNextOption();

        await vault.maxRedeem();

        assert.bnEqual(
          await assetContract.balanceOf(vault.address),
          BigNumber.from(0)
        );
        assert.bnEqual(await vault.balanceOf(user), params.depositAmount);
        assert.bnEqual(await vault.balanceOf(vault.address), BigNumber.from(0));

        const { round, amount, unredeemedShares } = await vault.depositReceipts(
          user
        );

        assert.equal(round, 1);
        assert.bnEqual(amount, BigNumber.from(0));
        assert.bnEqual(unredeemedShares, BigNumber.from(0));

        let res = await vault.maxRedeem();

        await expect(res).to.not.emit(vault, "Transfer");

        assert.bnEqual(
          await assetContract.balanceOf(vault.address),
          BigNumber.from(0)
        );
        assert.bnEqual(await vault.balanceOf(user), params.depositAmount);
        assert.bnEqual(await vault.balanceOf(vault.address), BigNumber.from(0));
      });

      it("redeems after a deposit what was unredeemed from previous rounds", async function () {
        await assetContract
          .connect(userSigner)
          .approve(vault.address, params.depositAmount.mul(2));

        await vault.deposit(params.depositAmount);

        await rollToNextOption();

        await vault.deposit(params.depositAmount);

        const tx = await vault.maxRedeem();

        await expect(tx)
          .to.emit(vault, "Redeem")
          .withArgs(user, depositAmount, 2);
      });

      it("is able to redeem deposit at correct pricePerShare after closing short in the money", async function () {
        await assetContract
          .connect(userSigner)
          .approve(vault.address, params.depositAmount);

        await assetContract
          .connect(ownerSigner)
          .approve(vault.address, params.depositAmount);

        // Mid-week deposit in round 1
        await assetContract
          .connect(userSigner)
          .transfer(owner, params.depositAmount);
        await vault.connect(ownerSigner).deposit(params.depositAmount);

        await vault.connect(ownerSigner).commitAndClose();
        await time.increaseTo((await vault.nextOptionReadyAt()).toNumber() + 1);
        await vault.connect(keeperSigner).rollToNextOption();

        // Mid-week deposit in round 2
        await vault.connect(userSigner).deposit(params.depositAmount);

        const vaultState = await vault.vaultState();

        const beforeBalance = (
          await assetContract.balanceOf(vault.address)
        ).add(vaultState.lockedAmount);

        const beforePps = await vault.pricePerShare();

        const settlementPriceITM = isPut
          ? firstOptionStrike.sub(100000000000)
          : firstOptionStrike.add(100000000000);

        // withdraw 100% because it's OTM
        await setOpynOracleExpiryPriceYearn(
          params.asset,
          oracle,
          settlementPriceITM,
          collateralPricerSigner,
          await getCurrentOptionExpiry()
        );

        await strikeSelection.setDelta(params.deltaSecondOption);

        await vault.connect(ownerSigner).commitAndClose();
        const afterBalance = await assetContract.balanceOf(vault.address);
        const afterPps = await vault.pricePerShare();
        const expectedMintAmountAfterLoss = params.depositAmount
          .mul(BigNumber.from(10).pow(params.tokenDecimals))
          .div(afterPps);

        await time.increaseTo((await vault.nextOptionReadyAt()).toNumber() + 1);
        await vault.connect(keeperSigner).rollToNextOption();

        assert.bnGt(beforeBalance, afterBalance);
        assert.bnGt(beforePps, afterPps);

        // owner should lose money
        // User should not lose money
        // owner redeems the deposit from round 1 so there is a loss from ITM options
        const tx1 = await vault.connect(ownerSigner).maxRedeem();
        await expect(tx1)
          .to.emit(vault, "Redeem")
          .withArgs(owner, depositAmount, 1);

        const {
          round: round1,
          amount: amount1,
          unredeemedShares: unredeemedShares1,
        } = await vault.depositReceipts(owner);
        assert.equal(round1, 1);
        assert.bnEqual(amount1, BigNumber.from(0));
        assert.bnEqual(unredeemedShares1, BigNumber.from(0));
        assert.bnEqual(await vault.balanceOf(owner), depositAmount);

        // User deposit in round 2 so no loss
        // we should use the pps after the loss which is the lower pps
        const tx2 = await vault.connect(userSigner).maxRedeem();
        await expect(tx2)
          .to.emit(vault, "Redeem")
          .withArgs(user, expectedMintAmountAfterLoss, 2);

        const {
          round: round2,
          amount: amount2,
          unredeemedShares: unredeemedShares2,
        } = await vault.depositReceipts(user);
        assert.equal(round2, 2);
        assert.bnEqual(amount2, BigNumber.from(0));
        assert.bnEqual(unredeemedShares2, BigNumber.from(0));
        assert.bnEqual(
          await vault.balanceOf(user),
          expectedMintAmountAfterLoss
        );
      });
    });

    describe("#redeem", () => {
      time.revertToSnapshotAfterEach();

      it("reverts when 0 passed", async function () {
        await assetContract
          .connect(userSigner)
          .approve(vault.address, depositAmount);
        await vault.deposit(depositAmount);
        await rollToNextOption();
        await expect(vault.redeem(0)).to.be.revertedWith("!numShares");
      });

      it("reverts when redeeming more than available", async function () {
        await assetContract
          .connect(userSigner)
          .approve(vault.address, depositAmount);
        await vault.deposit(depositAmount);

        await rollToNextOption();

        await expect(vault.redeem(depositAmount.add(1))).to.be.revertedWith(
          "Exceeds available"
        );
      });

      it("decreases unredeemed shares", async function () {
        await assetContract
          .connect(userSigner)
          .approve(vault.address, depositAmount);
        await vault.deposit(depositAmount);

        await rollToNextOption();

        const redeemAmount = BigNumber.from(1);
        const tx1 = await vault.redeem(redeemAmount);

        await expect(tx1)
          .to.emit(vault, "Redeem")
          .withArgs(user, redeemAmount, 1);

        const {
          round: round1,
          amount: amount1,
          unredeemedShares: unredeemedShares1,
        } = await vault.depositReceipts(user);

        assert.equal(round1, 1);
        assert.bnEqual(amount1, BigNumber.from(0));
        assert.bnEqual(unredeemedShares1, depositAmount.sub(redeemAmount));

        const tx2 = await vault.redeem(depositAmount.sub(redeemAmount));

        await expect(tx2)
          .to.emit(vault, "Redeem")
          .withArgs(user, depositAmount.sub(redeemAmount), 1);

        const {
          round: round2,
          amount: amount2,
          unredeemedShares: unredeemedShares2,
        } = await vault.depositReceipts(user);

        assert.equal(round2, 1);
        assert.bnEqual(amount2, BigNumber.from(0));
        assert.bnEqual(unredeemedShares2, BigNumber.from(0));
      });
    });

    describe("#withdrawInstantly", () => {
      time.revertToSnapshotAfterEach();

      it("reverts with 0 amount", async function () {
        await assetContract
          .connect(userSigner)
          .approve(vault.address, depositAmount);
        await vault.deposit(depositAmount);

        await expect(vault.withdrawInstantly(0)).to.be.revertedWith("!amount");
      });

      it("reverts when withdrawing more than available", async function () {
        await assetContract
          .connect(userSigner)
          .approve(vault.address, depositAmount);
        await vault.deposit(depositAmount);

        await expect(
          vault.withdrawInstantly(depositAmount.add(1))
        ).to.be.revertedWith("Exceed amount");
      });

      it("reverts when deposit receipt is processed", async function () {
        await assetContract
          .connect(userSigner)
          .approve(vault.address, depositAmount);
        await vault.deposit(depositAmount);

        await rollToNextOption();

        await vault.maxRedeem();

        await expect(
          vault.withdrawInstantly(depositAmount.add(1))
        ).to.be.revertedWith("Invalid round");
      });

      it("reverts when withdrawing next round", async function () {
        await assetContract
          .connect(userSigner)
          .approve(vault.address, depositAmount);
        await vault.deposit(depositAmount);

        await rollToNextOption();

        await expect(
          vault.withdrawInstantly(depositAmount.add(1))
        ).to.be.revertedWith("Invalid round");
      });

      it("withdraws the amount in deposit receipt", async function () {
        await assetContract
          .connect(userSigner)
          .approve(vault.address, depositAmount);
        await vault.deposit(depositAmount);

        let startBalance: BigNumber;
        let withdrawAmount: BigNumber;
        if (depositAsset === WETH_ADDRESS[chainId]) {
          startBalance = await provider.getBalance(user);
        } else {
          startBalance = await assetContract.balanceOf(user);
        }

        const tx = await vault.withdrawInstantly(depositAmount, {
          gasPrice,
        });
        const receipt = await tx.wait();

        if (depositAsset === WETH_ADDRESS[chainId]) {
          const endBalance = await provider.getBalance(user);
          withdrawAmount = endBalance
            .sub(startBalance)
            .add(receipt.gasUsed.mul(gasPrice));
        } else {
          const endBalance = await assetContract.balanceOf(user);
          withdrawAmount = endBalance.sub(startBalance);
        }
        assert.bnEqual(withdrawAmount, depositAmount);

        await expect(tx)
          .to.emit(vault, "InstantWithdraw")
          .withArgs(user, depositAmount, 1);

        const { round, amount } = await vault.depositReceipts(user);
        assert.equal(round, 1);
        assert.bnEqual(amount, BigNumber.from(0));
        // Should decrement the pending amounts
        assert.bnEqual(await vault.totalPending(), BigNumber.from(0));
      });
    });

    describe("#initiateWithdraw", () => {
      let oracle: Contract;

      time.revertToSnapshotAfterEach(async () => {
        oracle = await setupOracle(
          params.asset,
          params.underlyingPricer,
          ownerSigner,
          OPTION_PROTOCOL.GAMMA
        );
      });

      it("reverts when user initiates withdraws without any deposit", async function () {
        await expect(vault.initiateWithdraw(depositAmount)).to.be.revertedWith(
          "ERC20: transfer amount exceeds balance"
        );
      });

      it("reverts when passed 0 shares", async function () {
        await expect(vault.initiateWithdraw(0)).to.be.revertedWith(
          "!numShares"
        );
      });

      it("reverts when withdrawing more than unredeemed balance", async function () {
        await assetContract
          .connect(userSigner)
          .approve(vault.address, depositAmount);
        await vault.deposit(depositAmount);

        await rollToNextOption();

        await expect(
          vault.initiateWithdraw(depositAmount.add(1))
        ).to.be.revertedWith("ERC20: transfer amount exceeds balance");
      });

      it("reverts when withdrawing more than vault + account balance", async function () {
        await assetContract
          .connect(userSigner)
          .approve(vault.address, depositAmount);
        await vault.deposit(depositAmount);

        await rollToNextOption();

        // Move 1 share into account
        await vault.redeem(1);

        await expect(
          vault.initiateWithdraw(depositAmount.add(1))
        ).to.be.revertedWith("ERC20: transfer amount exceeds balance");
      });

      it("reverts when initiating with past existing withdrawal", async function () {
        await assetContract
          .connect(userSigner)
          .approve(vault.address, depositAmount);
        await vault.deposit(depositAmount);

        await rollToNextOption();

        await vault.initiateWithdraw(depositAmount.div(2));

        await setOpynOracleExpiryPriceYearn(
          params.asset,
          oracle,
          firstOptionStrike,
          collateralPricerSigner,
          await getCurrentOptionExpiry()
        );
        await vault.connect(ownerSigner).setStrikePrice(secondOptionStrike);
        await vault.connect(ownerSigner).commitAndClose();
        await time.increaseTo((await vault.nextOptionReadyAt()).toNumber() + 1);
        await vault.connect(keeperSigner).rollToNextOption();

        await expect(
          vault.initiateWithdraw(depositAmount.div(2))
        ).to.be.revertedWith("Existing withdraw");
      });

      it("creates withdrawal from unredeemed shares", async function () {
        await assetContract
          .connect(userSigner)
          .approve(vault.address, depositAmount);
        await vault.deposit(depositAmount);

        await rollToNextOption();

        const tx = await vault.initiateWithdraw(depositAmount);

        await expect(tx)
          .to.emit(vault, "InitiateWithdraw")
          .withArgs(user, depositAmount, 2);

        await expect(tx)
          .to.emit(vault, "Transfer")
          .withArgs(vault.address, user, depositAmount);

        const { round, shares } = await vault.withdrawals(user);
        assert.equal(round, 2);
        assert.bnEqual(shares, depositAmount);
      });

      it("creates withdrawal by debiting user shares", async function () {
        await assetContract
          .connect(userSigner)
          .approve(vault.address, depositAmount);
        await vault.deposit(depositAmount);

        await rollToNextOption();

        await vault.redeem(depositAmount.div(2));

        const tx = await vault.initiateWithdraw(depositAmount);

        await expect(tx)
          .to.emit(vault, "InitiateWithdraw")
          .withArgs(user, depositAmount, 2);

        // First we redeem the leftover amount
        await expect(tx)
          .to.emit(vault, "Transfer")
          .withArgs(vault.address, user, depositAmount.div(2));

        // Then we debit the shares from the user
        await expect(tx)
          .to.emit(vault, "Transfer")
          .withArgs(user, vault.address, depositAmount);

        assert.bnEqual(await vault.balanceOf(user), BigNumber.from(0));
        assert.bnEqual(await vault.balanceOf(vault.address), depositAmount);

        const { round, shares } = await vault.withdrawals(user);
        assert.equal(round, 2);
        assert.bnEqual(shares, depositAmount);
      });

      it("tops up existing withdrawal", async function () {
        await assetContract
          .connect(userSigner)
          .approve(vault.address, depositAmount);
        await vault.deposit(depositAmount);

        await rollToNextOption();

        const tx1 = await vault.initiateWithdraw(depositAmount.div(2));

        // We redeem the full amount on the first initiateWithdraw
        await expect(tx1)
          .to.emit(vault, "Transfer")
          .withArgs(vault.address, user, depositAmount);
        await expect(tx1)
          .to.emit(vault, "Transfer")
          .withArgs(user, vault.address, depositAmount.div(2));

        const tx2 = await vault.initiateWithdraw(depositAmount.div(2));

        await expect(tx2)
          .to.emit(vault, "Transfer")
          .withArgs(user, vault.address, depositAmount.div(2));

        const { round, shares } = await vault.withdrawals(user);
        assert.equal(round, 2);
        assert.bnEqual(shares, depositAmount);
      });

      it("can initiate a withdrawal when there is a pending deposit", async function () {
        await assetContract
          .connect(userSigner)
          .approve(vault.address, depositAmount.mul(2));
        await vault.deposit(depositAmount);

        await rollToNextOption();

        await vault.deposit(depositAmount);

        const tx = await vault.initiateWithdraw(depositAmount);

        await expect(tx)
          .to.emit(vault, "Redeem")
          .withArgs(user, depositAmount, 2);
      });

      it("reverts when there is insufficient balance over multiple calls", async function () {
        await assetContract
          .connect(userSigner)
          .approve(vault.address, depositAmount);
        await vault.deposit(depositAmount);

        await rollToNextOption();

        await vault.initiateWithdraw(depositAmount.div(2));

        await expect(
          vault.initiateWithdraw(depositAmount.div(2).add(1))
        ).to.be.revertedWith("ERC20: transfer amount exceeds balance");
      });

      it("fits gas budget [ @skip-on-coverage ]", async function () {
        await assetContract
          .connect(userSigner)
          .approve(vault.address, depositAmount);
        await vault.deposit(depositAmount);

        await rollToNextOption();

        const tx = await vault.initiateWithdraw(depositAmount);
        const receipt = await tx.wait();
        assert.isAtMost(receipt.gasUsed.toNumber(), 126211);
        // console.log("initiateWithdraw", receipt.gasUsed.toNumber());
      });
    });

    describe("#completeWithdraw", () => {
      time.revertToSnapshotAfterEach(async () => {
        await assetContract
          .connect(userSigner)
          .approve(vault.address, params.depositAmount);

        await depositIntoVault(
          params.depositAsset,
          vault,
          params.depositAmount
        );

        await assetContract.connect(userSigner).transfer(owner, depositAmount);
        await assetContract
          .connect(ownerSigner)
          .approve(vault.address, depositAmount);
        await vault.connect(ownerSigner).deposit(depositAmount);

        await rollToNextOption();

        await vault.initiateWithdraw(depositAmount);
      });

      it("reverts when not initiated", async function () {
        await expect(
          vault.connect(ownerSigner).completeWithdraw()
        ).to.be.revertedWith("Not initiated");
      });

      it("reverts when round not closed", async function () {
        await expect(vault.completeWithdraw()).to.be.revertedWith(
          "Round not closed"
        );
      });

      it("reverts when calling completeWithdraw twice", async function () {
        await rollToSecondOption(firstOptionStrike);

        await vault.completeWithdraw();

        await expect(vault.completeWithdraw()).to.be.revertedWith(
          "Not initiated"
        );
      });

      it("completes the withdrawal", async function () {
        const firstStrikePrice = firstOptionStrike;
        const settlePriceITM = isPut
          ? firstStrikePrice.sub(100000000)
          : firstStrikePrice.add(100000000);

        await rollToSecondOption(settlePriceITM);

        const pricePerShare = await vault.roundPricePerShare(2);
        const withdrawAmount = depositAmount
          .mul(pricePerShare)
          .div(BigNumber.from(10).pow(await vault.decimals()));

        const lastQueuedWithdrawAmount = await vault.lastQueuedWithdrawAmount();

        let beforeBalance: BigNumber;
        if (depositAsset === WETH_ADDRESS[chainId]) {
          beforeBalance = await provider.getBalance(user);
        } else {
          beforeBalance = await assetContract.balanceOf(user);
        }

        const { queuedWithdrawShares: startQueuedShares } =
          await vault.vaultState();

        const tx = await vault.completeWithdraw({ gasPrice });
        const receipt = await tx.wait();
        const gasFee = receipt.gasUsed.mul(gasPrice);

        await expect(tx)
          .to.emit(vault, "Withdraw")
          .withArgs(user, withdrawAmount.toString(), depositAmount);

        if (depositAsset !== WETH_ADDRESS[chainId]) {
          const collateralERC20 = await getContractAt("IERC20", depositAsset);

          await expect(tx)
            .to.emit(collateralERC20, "Transfer")
            .withArgs(vault.address, user, withdrawAmount);
        }

        const { shares, round } = await vault.withdrawals(user);
        assert.equal(shares, 0);
        assert.equal(round, 2);

        const { queuedWithdrawShares: endQueuedShares } =
          await vault.vaultState();

        assert.bnEqual(endQueuedShares, BigNumber.from(0));
        assert.bnEqual(
          await vault.lastQueuedWithdrawAmount(),
          lastQueuedWithdrawAmount.sub(withdrawAmount)
        );
        assert.bnEqual(startQueuedShares.sub(endQueuedShares), depositAmount);

        let actualWithdrawAmount: BigNumber;

        if (depositAsset === WETH_ADDRESS[chainId]) {
          const afterBalance = await provider.getBalance(user);
          actualWithdrawAmount = afterBalance.sub(beforeBalance).add(gasFee);
        } else {
          const afterBalance = await assetContract.balanceOf(user);
          actualWithdrawAmount = afterBalance.sub(beforeBalance);
        }

        // Should be less because the pps is down
        assert.bnLt(actualWithdrawAmount, depositAmount);
        assert.bnEqual(actualWithdrawAmount, withdrawAmount);
      });

      it("fits gas budget [ @skip-on-coverage ]", async function () {
        await rollToSecondOption(firstOption.strikePrice);

        const tx = await vault.completeWithdraw({ gasPrice });
        const receipt = await tx.wait();

        assert.isAtMost(receipt.gasUsed.toNumber(), 172878);
        // console.log(
        //   params.name,
        //   "completeWithdraw",
        //   receipt.gasUsed.toNumber()
        // );
      });
    });

    describe("#startAuction", () => {
      let otoken: Contract;
      let initialOtokenBalance: BigNumber;
      let startOtokenPrice: BigNumber;
      const depositAmount = params.depositAmount;

      time.revertToSnapshotAfterEach(async function () {
        await depositIntoVault(params.collateralAsset, vault, depositAmount);

        await setupOracle(
          params.asset,
          params.underlyingPricer,
          ownerSigner,
          OPTION_PROTOCOL.GAMMA
        );

        await vault.connect(ownerSigner).commitAndClose();
        startOtokenPrice = await vault.currentOtokenPremium();

        await time.increaseTo((await vault.nextOptionReadyAt()).toNumber() + 1);

        await vault.connect(keeperSigner).rollToNextOption();
        const { currentOption } = await vault.optionState();
        otoken = await ethers.getContractAt("IERC20", currentOption);
        initialOtokenBalance = await otoken.balanceOf(gnosisAuction.address);
      });

      it("restarts the auction process", async () => {
        await time.increaseTo(
          (await provider.getBlock("latest")).timestamp + auctionDuration
        );

        // we simulate settling the auction without any bids
        await gnosisAuction
          .connect(userSigner)
          .settleAuction(await gnosisAuction.auctionCounter());

        const afterOtokenBalance = await otoken.balanceOf(vault.address);
        assert.bnEqual(initialOtokenBalance, afterOtokenBalance);

        // We increase the discount so the otoken min price should go down
        await vault
          .connect(keeperSigner)
          .setPremiumDiscount(BigNumber.from("800"));

        await vault.connect(keeperSigner).startAuction();

        assert.bnEqual(
          await otoken.balanceOf(gnosisAuction.address),
          initialOtokenBalance
        );

        // otoken price is decreased on the auction
        const minPrice = await getAuctionMinPrice(gnosisAuction, tokenDecimals);
        assert.bnLt(minPrice, startOtokenPrice);
      });

      it("reverts when first auction fully sells out", async () => {
        await bidForOToken(
          gnosisAuction,
          assetContract,
          userSigner.address,
          defaultOtokenAddress,
          firstOptionPremium,
          tokenDecimals,
          "1",
          auctionDuration
        );

        await time.increaseTo(
          (await provider.getBlock("latest")).timestamp + auctionDuration
        );

        await gnosisAuction
          .connect(userSigner)
          .settleAuction(await gnosisAuction.auctionCounter());

        await expect(
          vault.connect(keeperSigner).startAuction()
        ).to.be.revertedWith("No otokens to sell");
      });

      it("reverts when not keeper", async () => {
        await time.increaseTo(
          (await provider.getBlock("latest")).timestamp + auctionDuration
        );

        // we simulate settling the auction without any bids
        await gnosisAuction
          .connect(userSigner)
          .settleAuction(await gnosisAuction.auctionCounter());

        await expect(vault.startAuction()).to.be.revertedWith("!keeper");
      });
    });

    describe("#stake", () => {
      let liquidityGauge: Contract;

      time.revertToSnapshotAfterEach(async () => {
        const MockLiquidityGauge = await getContractFactory(
          "MockLiquidityGauge",
          ownerSigner
        );
        liquidityGauge = await MockLiquidityGauge.deploy(vault.address);
      });

      it("reverts when liquidityGauge is not set", async function () {
        await assetContract
          .connect(userSigner)
          .approve(vault.address, depositAmount);
        await vault.deposit(depositAmount);
        await rollToNextOption();
        await expect(vault.stake(depositAmount)).to.be.reverted;
      });

      it("reverts when 0 passed", async function () {
        await vault
          .connect(ownerSigner)
          .setLiquidityGauge(liquidityGauge.address);
        await assetContract
          .connect(userSigner)
          .approve(vault.address, depositAmount);
        await vault.deposit(depositAmount);
        await rollToNextOption();
        await expect(vault.stake(0)).to.be.reverted;
      });

      it("reverts when staking more than available", async function () {
        await vault
          .connect(ownerSigner)
          .setLiquidityGauge(liquidityGauge.address);

        await assetContract
          .connect(userSigner)
          .approve(vault.address, depositAmount);
        await vault.connect(userSigner).deposit(depositAmount);

        await rollToNextOption();

        await expect(
          vault.connect(userSigner).stake(depositAmount.add(1))
        ).to.be.revertedWith("Exceeds available");
      });

      it("reverts when staking more than available after redeeming", async function () {
        await vault
          .connect(ownerSigner)
          .setLiquidityGauge(liquidityGauge.address);

        await assetContract
          .connect(userSigner)
          .approve(vault.address, depositAmount);
        await vault.connect(userSigner).deposit(depositAmount);

        await rollToNextOption();

        await vault.connect(userSigner).maxRedeem();

        await expect(
          vault.connect(userSigner).stake(depositAmount.add(1))
        ).to.be.revertedWith("Exceeds available");
      });

      it("stakes shares", async function () {
        await vault
          .connect(ownerSigner)
          .setLiquidityGauge(liquidityGauge.address);

        await assetContract
          .connect(userSigner)
          .approve(vault.address, depositAmount);
        await vault.connect(userSigner).deposit(depositAmount);

        const userOldBalance = await vault.balanceOf(user);

        await rollToNextOption();

        const stakeAmount = BigNumber.from(1);
        const tx1 = await vault.connect(userSigner).stake(stakeAmount);

        await expect(tx1)
          .to.emit(vault, "Redeem")
          .withArgs(user, stakeAmount, 1);

        assert.bnEqual(await liquidityGauge.balanceOf(user), stakeAmount);
        assert.bnEqual(
          await vault.balanceOf(liquidityGauge.address),
          stakeAmount
        );
        assert.bnEqual(await vault.balanceOf(user), userOldBalance);

        const {
          round: round1,
          amount: amount1,
          unredeemedShares: unredeemedShares1,
        } = await vault.depositReceipts(user);

        assert.equal(round1, 1);
        assert.bnEqual(amount1, BigNumber.from(0));
        assert.bnEqual(unredeemedShares1, depositAmount.sub(stakeAmount));

        const tx2 = await vault
          .connect(userSigner)
          .stake(depositAmount.sub(stakeAmount));

        await expect(tx2)
          .to.emit(vault, "Redeem")
          .withArgs(user, depositAmount.sub(stakeAmount), 1);

        assert.bnEqual(await liquidityGauge.balanceOf(user), depositAmount);
        assert.bnEqual(
          await vault.balanceOf(liquidityGauge.address),
          depositAmount
        );
        assert.bnEqual(await vault.balanceOf(user), userOldBalance);

        const {
          round: round2,
          amount: amount2,
          unredeemedShares: unredeemedShares2,
        } = await vault.depositReceipts(user);

        assert.equal(round2, 1);
        assert.bnEqual(amount2, BigNumber.from(0));
        assert.bnEqual(unredeemedShares2, BigNumber.from(0));
      });

      it("stakes shares after redeeming", async function () {
        await vault
          .connect(ownerSigner)
          .setLiquidityGauge(liquidityGauge.address);

        await assetContract
          .connect(userSigner)
          .approve(vault.address, depositAmount);
        await vault.connect(userSigner).deposit(depositAmount);

        const userOldBalance = await vault.balanceOf(user);

        await rollToNextOption();

        const stakeAmount = depositAmount.div(2);
        const redeemAmount = depositAmount.div(3);

        await vault.connect(userSigner).redeem(redeemAmount);
        const tx1 = await vault.connect(userSigner).stake(stakeAmount);

        await expect(tx1)
          .to.emit(vault, "Redeem")
          .withArgs(user, stakeAmount.sub(redeemAmount), 1);

        assert.bnEqual(await liquidityGauge.balanceOf(user), stakeAmount);
        assert.bnEqual(
          await vault.balanceOf(liquidityGauge.address),
          stakeAmount
        );
        assert.bnEqual(await vault.balanceOf(user), userOldBalance);

        const {
          round: round1,
          amount: amount1,
          unredeemedShares: unredeemedShares1,
        } = await vault.depositReceipts(user);

        assert.equal(round1, 1);
        assert.bnEqual(amount1, BigNumber.from(0));
        assert.bnEqual(unredeemedShares1, depositAmount.sub(stakeAmount));

        await vault.connect(userSigner).maxRedeem();
        await vault.connect(userSigner).stake(depositAmount.sub(stakeAmount));

        assert.bnEqual(await liquidityGauge.balanceOf(user), depositAmount);
        assert.bnEqual(
          await vault.balanceOf(liquidityGauge.address),
          depositAmount
        );
        assert.bnEqual(await vault.balanceOf(user), userOldBalance);

        const {
          round: round2,
          amount: amount2,
          unredeemedShares: unredeemedShares2,
        } = await vault.depositReceipts(user);

        assert.equal(round2, 1);
        assert.bnEqual(amount2, BigNumber.from(0));
        assert.bnEqual(unredeemedShares2, BigNumber.from(0));
      });
    });

    describe("#upgradeYearnVault", () => {
      let oracle: Contract;
      const depositAmount = params.depositAmount;

      time.revertToSnapshotAfterEach(async function () {
        await assetContract
          .connect(userSigner)
          .approve(vault.address, params.depositAmount);

        await depositIntoVault(params.depositAsset, vault, depositAmount);

        oracle = await setupOracle(
          params.asset,
          params.underlyingPricer,
          ownerSigner,
          OPTION_PROTOCOL.GAMMA
        );
      });

      it("should revert if not owner", async function () {
        await expect(
          vault.connect(userSigner).upgradeYearnVault()
        ).to.be.revertedWith("Ownable: caller is not the owner");
      });

      it("should unwrap the old yearn token", async function () {
        await vault.connect(ownerSigner).commitAndClose();
        await time.increaseTo((await vault.nextOptionReadyAt()).toNumber() + 1);
        await vault.connect(keeperSigner).rollToNextOption();

        await time.increaseTo(
          (await provider.getBlock("latest")).timestamp + auctionDuration
        );

        await gnosisAuction
          .connect(userSigner)
          .settleAuction((await gnosisAuction.auctionCounter()).toString());

        const settlementPriceOTM = isPut
          ? firstOptionStrike.add(10000000000)
          : firstOptionStrike.sub(10000000000);

        // withdraw 100% because it's OTM
        await setOpynOracleExpiryPriceYearn(
          params.asset,
          oracle,
          settlementPriceOTM,
          collateralPricerSigner,
          await getCurrentOptionExpiry()
        );

        await vault.connect(ownerSigner).commitAndClose();

        let balanceBefore = await assetContract.balanceOf(vault.address);
        await vault.connect(ownerSigner).upgradeYearnVault();
        let balanceAfter = await assetContract.balanceOf(vault.address);

        assert.bnGt(balanceAfter, balanceBefore);
      });
    });

    describe("#setStrikePrice", () => {
      time.revertToSnapshotAfterEach();

      it("should revert if not owner", async function () {
        await expect(
          vault.connect(userSigner).setStrikePrice(parseEther("10"))
        ).to.be.revertedWith("Ownable: caller is not the owner");
      });

      it("should set the new strike price", async function () {
        await vault.connect(ownerSigner).setStrikePrice(parseEther("10"));
        assert.bnEqual(
          BigNumber.from(await vault.overriddenStrikePrice()),
          parseEther("10")
        );
      });
    });

    describe("#setCap", () => {
      time.revertToSnapshotAfterEach();

      it("should revert if not owner", async function () {
        await expect(
          vault.connect(userSigner).setCap(parseEther("10"))
        ).to.be.revertedWith("Ownable: caller is not the owner");
      });

      it("should set the new cap", async function () {
        const tx = await vault.connect(ownerSigner).setCap(parseEther("10"));
        assert.equal((await vault.cap()).toString(), parseEther("10"));
        await expect(tx)
          .to.emit(vault, "CapSet")
          .withArgs(parseEther("500"), parseEther("10"));
      });

      it("should revert when depositing over the cap", async function () {
        const capAmount = BigNumber.from("100000000");
        const depositAmount = BigNumber.from("10000000000");
        await vault.connect(ownerSigner).setCap(capAmount);

        // Provide some WETH to the account
        if (params.depositAsset === WETH_ADDRESS[chainId]) {
          const weth = assetContract.connect(userSigner);
          await weth.deposit({ value: depositAmount });
          await weth.approve(vault.address, depositAmount);
        }

        await expect(vault.deposit(depositAmount)).to.be.revertedWith(
          "Exceed cap"
        );
      });
    });

    describe("#setLiquidityGauge", () => {
      time.revertToSnapshotAfterEach();

      it("should revert if not owner", async function () {
        await expect(
          vault.connect(userSigner).setLiquidityGauge(constants.AddressZero)
        ).to.be.revertedWith("Ownable: caller is not the owner");
      });

      it("should set the new liquidityGauge", async function () {
        const MockLiquidityGauge = await getContractFactory(
          "MockLiquidityGauge",
          ownerSigner
        );
        const liquidityGauge = await MockLiquidityGauge.deploy(vault.address);
        await vault
          .connect(ownerSigner)
          .setLiquidityGauge(liquidityGauge.address);
        assert.equal(await vault.liquidityGauge(), liquidityGauge.address);
      });

      it("should remove liquidityGauge", async function () {
        await vault
          .connect(ownerSigner)
          .setLiquidityGauge(constants.AddressZero);
        assert.equal(await vault.liquidityGauge(), constants.AddressZero);
      });
    });

    describe("#shares", () => {
      time.revertToSnapshotAfterEach();

      it("shows correct share balance after redemptions", async function () {
        await assetContract
          .connect(userSigner)
          .approve(vault.address, depositAmount);
        await vault.deposit(depositAmount);

        await rollToNextOption();

        assert.bnEqual(await vault.shares(user), depositAmount);

        const redeemAmount = BigNumber.from(1);
        await vault.redeem(redeemAmount);

        // Share balance should remain the same because the 1 share
        // is transferred to the user
        assert.bnEqual(await vault.shares(user), depositAmount);

        await vault.transfer(owner, redeemAmount);

        assert.bnEqual(
          await vault.shares(user),
          depositAmount.sub(redeemAmount)
        );
        assert.bnEqual(await vault.shares(owner), redeemAmount);
      });
    });

    describe("#shareBalances", () => {
      time.revertToSnapshotAfterEach();

      it("returns the share balances split", async function () {
        await assetContract
          .connect(userSigner)
          .approve(vault.address, depositAmount);
        await vault.deposit(depositAmount);

        await rollToNextOption();

        const [heldByAccount1, heldByVault1] = await vault.shareBalances(user);
        assert.bnEqual(heldByAccount1, BigNumber.from(0));
        assert.bnEqual(heldByVault1, depositAmount);

        await vault.redeem(1);
        const [heldByAccount2, heldByVault2] = await vault.shareBalances(user);
        assert.bnEqual(heldByAccount2, BigNumber.from(1));
        assert.bnEqual(heldByVault2, depositAmount.sub(1));
      });
    });

    describe("#shares", () => {
      time.revertToSnapshotAfterEach();

      it("returns the total number of shares", async function () {
        await assetContract
          .connect(userSigner)
          .approve(vault.address, depositAmount);
        await vault.deposit(depositAmount);

        await rollToNextOption();

        assert.bnEqual(await vault.shares(user), depositAmount);

        // Should remain the same after redemption because it's held on balanceOf
        await vault.redeem(1);
        assert.bnEqual(await vault.shares(user), depositAmount);
      });
    });

    describe("#accountVaultBalance", () => {
      time.revertToSnapshotAfterEach();

      it("returns a lesser underlying amount for user", async function () {
        await assetContract
          .connect(userSigner)
          .approve(vault.address, depositAmount);
        await vault.deposit(depositAmount);

        await rollToNextOption();

        assert.bnEqual(
          await vault.accountVaultBalance(user),
          BigNumber.from(depositAmount)
        );

        await assetContract.connect(userSigner).transfer(owner, depositAmount);
        await assetContract
          .connect(ownerSigner)
          .approve(vault.address, depositAmount);
        await vault.connect(ownerSigner).deposit(depositAmount);

        // remain the same after deposit
        assert.bnEqual(
          await vault.accountVaultBalance(user),
          BigNumber.from(depositAmount)
        );

        const settlementPriceITM = isPut
          ? firstOptionStrike.sub(100000000000)
          : firstOptionStrike.add(100000000000);

        //console.log(settlementPriceITM.toString());

        await rollToSecondOption(settlementPriceITM);

        assert.bnLt(
          await vault.accountVaultBalance(user),
          BigNumber.from(depositAmount)
        );
      });
    });

    describe("#decimals", () => {
      it("should return 18 for decimals", async function () {
        assert.equal(
          (await vault.decimals()).toString(),
          tokenDecimals.toString()
        );
      });
    });
  });
}

async function depositIntoVault(
  asset: string,
  vault: Contract,
  amount: BigNumberish,
  signer?: SignerWithAddress
) {
  if (typeof signer !== "undefined") {
    vault = vault.connect(signer);
  }
  await vault.deposit(amount);
}

async function setupYieldToken(
  addressToDeposit: SignerWithAddress[],
  assetContract: Contract,
  collateralAsset: string,
  vault: Contract,
  amount: BigNumberish
) {
  for (let i = 0; i < addressToDeposit.length; i++) {
    const weth = assetContract.connect(addressToDeposit[i]);
    if (assetContract.address === WETH_ADDRESS[chainId]) {
      await weth.deposit({ value: parseEther("10") });
    }
    const yvtoken = (
      await getContractAt("IYearnVault", collateralAsset)
    ).connect(addressToDeposit[i]);

    await weth.approve(collateralAsset, amount);
    await yvtoken.deposit(amount, addressToDeposit[i].address);
    await yvtoken.approve(vault.address, amount);
  }
}<|MERGE_RESOLUTION|>--- conflicted
+++ resolved
@@ -2481,11 +2481,7 @@
         const tx = await vault.connect(keeperSigner).rollToNextOption();
         const receipt = await tx.wait();
 
-<<<<<<< HEAD
-        assert.isAtMost(receipt.gasUsed.toNumber(), 1127113);
-=======
-        assert.isAtMost(receipt.gasUsed.toNumber(), 1128128);
->>>>>>> 06a4a688
+        assert.isAtMost(receipt.gasUsed.toNumber(), 1130494);
 
         //console.log("rollToNextOption", receipt.gasUsed.toNumber());
       });
