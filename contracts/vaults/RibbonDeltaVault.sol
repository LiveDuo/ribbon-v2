--- conflicted
+++ resolved
@@ -156,27 +156,12 @@
     function commitAndClose() external onlyOwner nonReentrant {
         address oldOption = optionState.currentOption;
 
-<<<<<<< HEAD
-        optionState.nextOption = counterpartyThetaVault
-            .optionState()
-            .nextOption;
-        optionState.nextOptionReadyAt = uint32(block.timestamp.add(delay));
-
-        _closeLong(oldOption);
-    }
-
-    /**
-     * @notice Closes the existing long position for the vault.
-     */
-    function _closeLong(address oldOption) private {
-=======
         address counterpartyNextOption =
             counterpartyThetaVault.optionState().nextOption;
         require(counterpartyNextOption != address(0));
         optionState.nextOption = counterpartyNextOption;
         optionState.nextOptionReadyAt = uint32(block.timestamp.add(delay));
 
->>>>>>> b5b3e254
         optionState.currentOption = address(0);
         vaultState.lastLockedAmount = vaultState.lockedAmount;
         vaultState.lockedAmount = 0;
