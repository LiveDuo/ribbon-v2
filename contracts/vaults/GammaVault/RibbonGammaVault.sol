// SPDX-License-Identifier: MIT
pragma solidity =0.8.4;

import {IERC20} from "@openzeppelin/contracts/token/ERC20/IERC20.sol";
import {
    SafeERC20
} from "@openzeppelin/contracts/token/ERC20/utils/SafeERC20.sol";
import {
    ReentrancyGuardUpgradeable
} from "@openzeppelin/contracts-upgradeable/security/ReentrancyGuardUpgradeable.sol";
import {
    OwnableUpgradeable
} from "@openzeppelin/contracts-upgradeable/access/OwnableUpgradeable.sol";
import {
    ERC20Upgradeable
} from "@openzeppelin/contracts-upgradeable/token/ERC20/ERC20Upgradeable.sol";

import {
    RibbonGammaVaultStorage
} from "../../storage/RibbonGammaVaultStorage.sol";
import {Vault} from "../../libraries/Vault.sol";
import {VaultLifecycle} from "../../libraries/VaultLifecycle.sol";
import {VaultLifecycleGamma} from "../../libraries/VaultLifecycleGamma.sol";
import {VaultLifecycleYearn} from "../../libraries/VaultLifecycleYearn.sol";
import {IYearnRegistry, IYearnVault} from "../../interfaces/IYearn.sol";
import {UniswapRouter} from "../../libraries/UniswapRouter.sol";
import {ShareMath} from "../../libraries/ShareMath.sol";
import {ILiquidityGauge} from "../../interfaces/ILiquidityGauge.sol";
import {IWETH} from "../../interfaces/IWETH.sol";
import {IERC20Detailed} from "../../interfaces/IERC20Detailed.sol";
import {
    IPowerPerpController,
    IOracle
} from "../../interfaces/PowerTokenInterface.sol";
import {
    IOptionsPurchaseQueue
} from "../../interfaces/IOptionsPurchaseQueue.sol";

/**
 * UPGRADEABILITY: Since we use the upgradeable proxy pattern, we must observe
 * the inheritance chain closely.
 * Any changes/appends in storage variable needs to happen in RibbonGammaVaultStorage.
 * RibbonGammaVault should not inherit from any other contract aside from RibbonVault, RibbonGammaVaultStorage
 */
contract RibbonGammaVault is
    ReentrancyGuardUpgradeable,
    OwnableUpgradeable,
    ERC20Upgradeable,
    RibbonGammaVaultStorage
{
    using SafeERC20 for IERC20;
    using ShareMath for Vault.DepositReceipt;

    /************************************************
     *  IMMUTABLES & CONSTANTS
     ***********************************************/

    /// @notice WETH9 0xC02aaA39b223FE8D0A0e5C4F27eAD9083C756Cc2
    address public immutable WETH;

    /// @notice USDC 0xA0b86991c6218b36c1d19D4a2e9Eb0cE3606eB48
    address public immutable USDC;

    /// @notice 7 day period between each options sale.
    uint256 public constant PERIOD = 7 days;

    /// @notice The collateral ratio targeted by the vault (200%)
    uint256 public constant COLLATERAL_RATIO = 2e18;

    /// @notice Withdrawal buffer for yearn vault
    uint256 public constant YEARN_WITHDRAWAL_BUFFER = 5; // 0.05%

    /// @notice Slippage incurred during withdrawal
    uint256 public constant YEARN_WITHDRAWAL_SLIPPAGE = 5; // 0.05%

    // Number of weeks per year = 52.142857 weeks * FEE_MULTIPLIER = 52142857
    // Dividing by weeks per year requires doing num.mul(FEE_MULTIPLIER).div(WEEKS_PER_YEAR)
    uint256 private constant WEEKS_PER_YEAR = 52142857;

    // CONTROLLER is the controller contract for interacting with Squeeth
    // https://github.com/opynfinance/squeeth-monorepo/blob/main/packages/hardhat/contracts/core/Controller.sol
    address public immutable CONTROLLER;

    // oSQTH token
    // https://github.com/opynfinance/squeeth-monorepo/blob/main/packages/hardhat/contracts/core/WPowerPerp.sol
    address public immutable SQTH;

    // Squeeth Oracle
    address public immutable ORACLE;

    // OptionsPurchaseQueue contract for the vault
    address public immutable OPTIONS_PURCHASE_QUEUE;

    // OptionsPurchaseQueue contract for the vault
    address public immutable OPTIONS_PURCHASE_QUEUE;

    // UNISWAP_ROUTER is the contract address of Uniswap V3 Router which handles swaps
    // https://github.com/Uniswap/v3-periphery/blob/main/contracts/interfaces/ISwapRouter.sol
    address public immutable UNISWAP_ROUTER;

    // UNISWAP_FACTORY is the contract address of Uniswap V3 Factory which stores pool information
    // https://github.com/Uniswap/v3-core/blob/main/contracts/interfaces/IUniswapV3Factory.sol
    address public immutable UNISWAP_FACTORY;

    // USDC/WETH Uniswap V3 Pool
    address public immutable USDC_WETH_POOL;

    // oSQTH/WETH Uniswap V3 Pool
    address public immutable SQTH_WETH_POOL;

    // THETA_CALL_VAULT is Ribbon ETH Call Theta Vault to buy call options from
    address public immutable THETA_CALL_VAULT;

    // THETA_PUT_VAULT is Ribbon ETH Put Theta Vault to buy put options from
    address public immutable THETA_PUT_VAULT;

    // GAMMA_CONTROLLER is the contract address for opyn actions
    address public immutable GAMMA_CONTROLLER;

    // Yearn registry contract
    address public immutable YEARN_REGISTRY;

    /************************************************
     *  EVENTS & STRUCT
     ***********************************************/

    event Deposit(address indexed account, uint256 amount, uint256 round);

    event InitiateWithdraw(
        address indexed account,
        uint256 shares,
        uint256 round
    );

    event Redeem(address indexed account, uint256 share, uint256 round);

    event ManagementFeeSet(uint256 managementFee, uint256 newManagementFee);

    event PerformanceFeeSet(uint256 performanceFee, uint256 newPerformanceFee);

    event CapSet(uint256 oldCap, uint256 newCap);

    event RatioThresholdSet(
        uint256 oldRatioThreshold,
        uint256 newRatioThreshold
    );

    event OptionAllocationSet(
        uint256 oldOptionAllocation,
        uint256 newOptionAllocation
    );

    event UsdcWethSwapPathSet(
        bytes oldUsdcWethSwapPath,
        bytes newUsdcWethSwapPath
    );

    event WethUsdcSwapPathSet(
        bytes oldWethUsdcSwapPath,
        bytes newWethUsdcSwapPath
    );

    event OptionPurchaseRequested(
        address callOtokens,
        address putOtokens,
        uint256 optionsQuantity
    );

    event Withdraw(address indexed account, uint256 amount, uint256 shares);

    event CollectVaultFees(
        uint256 performanceFee,
        uint256 vaultFee,
        uint256 round,
        address indexed feeRecipient
    );

    event InstantWithdraw(
        address indexed account,
        uint256 amount,
        uint256 round
    );

    /**
     * @notice Initializes the contract with immutable variables
     * @param _weth is the Wrapped Ether contract
     * @param _usdc is the USDC contract
     * @param _squeethController is the contract address for Squeeth actions
     * @param _oracle is the Oracle contract used by the Squeeth controller
     * @param _uniswapRouter is the contract address for Uniswap V3 router which handles swaps
     * @param _uniswapFactory is the contract address for Uniswap V3 factory
     * @param _usdcWethPool is the USDC/WETH Uniswap V3 pool
     * @param _sqthWethPool is the oSQTH/WETH Uniswap V3 pool
     * @param _thetaCallVault is Ribbon ETH Call Theta Vault to buy call options from
     * @param _thetaPutVault is Ribbon ETH Put Theta Vault to buy put options from
     * @param _gammaController is the contract address for opyn actions
     * @param _yearnRegistry is the contract address for yearn registry
<<<<<<< HEAD
     */
    struct AddressBook {
        address _weth;
        address _usdc;
        address _squeethController;
        address _oracle;
        address _uniswapRouter;
        address _uniswapFactory;
        address _usdcWethPool;
        address _sqthWethPool;
        address _optionsPurchaseQueue;
        address _thetaCallVault;
        address _thetaPutVault;
        address _gammaController;
        address _yearnRegistry;
    }

    /**
     *
     * Error
     * C0: Caller is not keeper
     * C1: Closing round not in progress
     * C2: Closing round in progress
     * C3: Invalid weth address
     * C4: Invalid usdc address
     * C5: Invalid squeethController address
     * C6: Invalid oracleaddress
     * C7: Invalid uniswapRouter address
     * C8: Invalid uniswapFactory currency address
     * C9: Invalid used:weth pool address
     * C10: Invalid sqth:weth pool address
     * C11: Invalid optionsPurchaseQueue address
     * C12: Invalid thetaCallVault address
     * C13: Invalid thetaPutVault address
     * C14: Invalid gammaController address
     * C15: Invalid yearnRegistry address
     * C16: Invalid collateralToken address
     * C17: New keeper cannot be address zero
     * C18: New fee recipient cannot be address zero
     * C19: New fee recipient must be a new address
     * C20: New management fee exceeds maximum
     * C21: New performance fee exceeds maximum
     * C22: New cap must be larger than 0
     * C23: New ratio threshold must be larger than 0
     * C24: Deposit must be larger than 0
     * C25: Creditor cannot be address zero
     * C26: Cap exceeded
     * C27: Insufficient balance
     * C28: Number of shares must be larger than 0
     * C29: Existing withdrawal
     * C30: Withdrawal not initiated
     * C31: Round is not closed
     * C32: Withdrawal amount must be larger than 0
     * C33: No deposit to withdraw in the current round
     * C34: Withdrawal amount exceeds deposit
     * C35: Withdrawal amount must be larger than 0
     * C36: Redeem number of shares exceeds available shares
     * C37: Callback sender must be the sqth:weth pool
     */

    /************************************************
     *  MODIFIERS
     ***********************************************/

    /**
     * @dev Throws if called by any account other than the keeper.
     */
=======
     */
    struct AddressBook {
        address _weth;
        address _usdc;
        address _squeethController;
        address _oracle;
        address _uniswapRouter;
        address _uniswapFactory;
        address _usdcWethPool;
        address _sqthWethPool;
        address _optionsPurchaseQueue;
        address _thetaCallVault;
        address _thetaPutVault;
        address _gammaController;
        address _yearnRegistry;
    }

    /**
     *
     * Error
     * C0: Caller is not keeper
     * C1: Closing round not in progress
     * C2: Closing round in progress
     * C3: Invalid weth address
     * C4: Invalid usdc address
     * C5: Invalid squeethController address
     * C6: Invalid oracleaddress
     * C7: Invalid uniswapRouter address
     * C8: Invalid uniswapFactory currency address
     * C9: Invalid used:weth pool address
     * C10: Invalid sqth:weth pool address
     * C11: Invalid optionsPurchaseQueue address
     * C12: Invalid thetaCallVault address
     * C13: Invalid thetaPutVault address
     * C14: Invalid gammaController address
     * C15: Invalid yearnRegistry address
     * C16: Invalid collateralToken address
     * C17: New keeper cannot be address zero
     * C18: New fee recipient cannot be address zero
     * C19: New fee recipient must be a new address
     * C20: New management fee exceeds maximum
     * C21: New performance fee exceeds maximum
     * C22: New cap must be larger than 0
     * C23: New ratio threshold must be larger than 0
     * C24: Deposit must be larger than 0
     * C25: Creditor cannot be address zero
     * C26: Cap exceeded
     * C27: Insufficient balance
     * C28: Number of shares must be larger than 0
     * C29: Existing withdrawal
     * C30: Withdrawal not initiated
     * C31: Round is not closed
     * C32: Withdrawal amount must be larger than 0
     * C33: No deposit to withdraw in the current round
     * C34: Withdrawal amount exceeds deposit
     * C35: Withdrawal amount must be larger than 0
     * C36: Redeem number of shares exceeds available shares
     * C37: Callback sender must be the sqth:weth pool
     */

    /************************************************
     *  MODIFIERS
     ***********************************************/

    /**
     * @dev Throws if called by any account other than the keeper.
     */
>>>>>>> 2ed3882e
    modifier onlyKeeper() {
        require(msg.sender == keeper, "C0");
        _;
    }

    /**
     * @dev Throws if called when new round not in progress.
     */
    modifier isClosingRound() {
        require(newRoundInProgress, "C1");
        _;
    }

    /**
     * @dev Throws if called when new round is in progress.
     */
    modifier notClosingRound() {
        require(!newRoundInProgress, "C2");
        _;
    }

    /************************************************
     *  CONSTRUCTOR & INITIALIZATION
     ***********************************************/

    constructor(AddressBook memory addressBook) {
        require(addressBook._weth != address(0), "C3");
        require(addressBook._usdc != address(0), "C4");
        require(addressBook._squeethController != address(0), "C5");
        require(addressBook._oracle != address(0), "C6");
        require(addressBook._uniswapRouter != address(0), "C7");
        require(addressBook._uniswapFactory != address(0), "C8");
        require(addressBook._usdcWethPool != address(0), "C9");
        require(addressBook._sqthWethPool != address(0), "C10");
        require(addressBook._optionsPurchaseQueue != address(0), "C11");
        require(addressBook._thetaCallVault != address(0), "C12");
        require(addressBook._thetaPutVault != address(0), "C13");
        require(addressBook._gammaController != address(0), "C14");
        require(addressBook._yearnRegistry != address(0), "C15");

        USDC = addressBook._usdc;
        WETH = addressBook._weth;

        CONTROLLER = addressBook._squeethController;
        address _sqth =
            address(
                IPowerPerpController(addressBook._squeethController)
                    .wPowerPerp()
            );
        SQTH = _sqth;
        ORACLE = addressBook._oracle;
<<<<<<< HEAD
=======
        // Creates a vault for this contract and saves the vault ID
        VAULT_ID = IPowerPerpController(addressBook._squeethController)
            .mintWPowerPerpAmount(0, 0, 0);

>>>>>>> 2ed3882e
        UNISWAP_ROUTER = addressBook._uniswapRouter;
        UNISWAP_FACTORY = addressBook._uniswapFactory;
        USDC_WETH_POOL = addressBook._usdcWethPool;
        SQTH_WETH_POOL = addressBook._sqthWethPool;
        OPTIONS_PURCHASE_QUEUE = addressBook._optionsPurchaseQueue;
        THETA_CALL_VAULT = addressBook._thetaCallVault;
        THETA_PUT_VAULT = addressBook._thetaPutVault;
        GAMMA_CONTROLLER = addressBook._gammaController;
        YEARN_REGISTRY = addressBook._yearnRegistry;
    }

    /**
     * @notice Initializes the RibbonGammaVault contract with storage variables.
     * @param _initParams is the struct with vault initialization parameters
     * @param _vaultParams is the struct with vault general data
     */
    function initialize(
        VaultLifecycleGamma.InitParams calldata _initParams,
        Vault.VaultParams memory _vaultParams
    ) external initializer {
        _vaultParams.isPut = false;
        _vaultParams.decimals = IERC20Detailed(USDC).decimals();
        _vaultParams.asset = USDC;
        _vaultParams.underlying = WETH;

        VaultLifecycleGamma.verifyInitializerParams(
            USDC,
            WETH,
            UNISWAP_FACTORY,
            _initParams,
            _vaultParams
        );

        __ReentrancyGuard_init();
        __ERC20_init(_initParams._tokenName, _initParams._tokenSymbol);
        __Ownable_init();
        transferOwnership(_initParams._owner);

        keeper = _initParams._keeper;

        feeRecipient = _initParams._feeRecipient;
        performanceFee = _initParams._performanceFee;
        managementFee =
            (_initParams._managementFee * Vault.FEE_MULTIPLIER) /
            WEEKS_PER_YEAR;
        vaultParams = _vaultParams;

        uint256 assetBalance =
            IERC20(vaultParams.asset).balanceOf(address(this));
        ShareMath.assertUint104(assetBalance);
        vaultState.lastLockedAmount = uint104(assetBalance);

        vaultState.round = 1;

        ratioThreshold = _initParams._ratioThreshold;
        optionAllocation = _initParams._optionAllocation;
        usdcWethSwapPath = _initParams._usdcWethSwapPath;
        wethUsdcSwapPath = _initParams._wethUsdcSwapPath;

        address collateralToken =
            IYearnRegistry(YEARN_REGISTRY).latestVault(vaultParams.asset);
        require(collateralToken != address(0), "C16");
<<<<<<< HEAD

        // Creates a vault for this contract and saves the vault ID
        vaultId = IPowerPerpController(CONTROLLER)
                .mintWPowerPerpAmount(0, 0, 0);
=======
>>>>>>> 2ed3882e
    }

    /************************************************
     *  SETTERS
     ***********************************************/

    /**
     * @notice Sets the new keeper
     * @param newKeeper is the address of the new keeper
     */
    function setNewKeeper(address newKeeper) external onlyOwner {
        require(newKeeper != address(0), "C17");
        keeper = newKeeper;
    }

    /**
     * @notice Sets the new fee recipient
     * @param newFeeRecipient is the address of the new fee recipient
     */
    function setFeeRecipient(address newFeeRecipient) external onlyOwner {
        require(newFeeRecipient != address(0), "C18");
        require(newFeeRecipient != feeRecipient, "C19");
        feeRecipient = newFeeRecipient;
    }

    /**
     * @notice Sets the management fee for the vault
     * @param newManagementFee is the management fee (6 decimals). ex: 2 * 10 ** 6 = 2%
     */
    function setManagementFee(uint256 newManagementFee) external onlyOwner {
        require(newManagementFee < 100 * Vault.FEE_MULTIPLIER, "C20");

        // We are dividing annualized management fee by num weeks in a year
        uint256 tmpManagementFee =
            (newManagementFee * Vault.FEE_MULTIPLIER) / WEEKS_PER_YEAR;

        emit ManagementFeeSet(managementFee, newManagementFee);

        managementFee = tmpManagementFee;
    }

    /**
     * @notice Sets the performance fee for the vault
     * @param newPerformanceFee is the performance fee (6 decimals). ex: 20 * 10 ** 6 = 20%
     */
    function setPerformanceFee(uint256 newPerformanceFee) external onlyOwner {
        require(newPerformanceFee < 100 * Vault.FEE_MULTIPLIER, "C21");

        emit PerformanceFeeSet(performanceFee, newPerformanceFee);

        performanceFee = newPerformanceFee;
    }

    /**
     * @notice Sets a new cap for deposits
     * @param newCap is the new cap for deposits
     */
    function setCap(uint256 newCap) external onlyOwner {
        require(newCap > 0, "C22");
        ShareMath.assertUint104(newCap);
        emit CapSet(vaultParams.cap, newCap);
        vaultParams.cap = uint104(newCap);
    }

    /**
     * @notice Sets the new liquidityGauge contract for this vault
     * @param newLiquidityGauge is the address of the new liquidityGauge contract
     */
    function setLiquidityGauge(address newLiquidityGauge) external onlyOwner {
        liquidityGauge = newLiquidityGauge;
    }

    /**
     * @notice Sets the new ratioThreshold value for this vault
     * @param newRatioThreshold is the new ratioThreshold
     */
    function setRatioThreshold(uint256 newRatioThreshold) external onlyOwner {
        require(newRatioThreshold > 0, "C23");
        emit RatioThresholdSet(ratioThreshold, newRatioThreshold);
        ratioThreshold = newRatioThreshold;
    }

    /**
     * @notice Sets the new optionAllocation value for this vault
     * @param newOptionAllocation is the new optionAllocation
     */
    function setOptionAllocation(uint256 newOptionAllocation)
        external
        onlyOwner
    {
        emit OptionAllocationSet(optionAllocation, newOptionAllocation);
        optionAllocation = newOptionAllocation;
    }

    /**
     * @notice Sets the new USDC -> WETH swap path for this vault
     * @param newUsdcWethSwapPath is the new usdcWethSwapPath
     */
    function setUsdcWethSwapPath(bytes calldata newUsdcWethSwapPath)
        external
        onlyOwner
    {
        VaultLifecycleGamma.checkPath(
            newUsdcWethSwapPath,
            USDC,
            WETH,
            UNISWAP_FACTORY
        );

        emit UsdcWethSwapPathSet(usdcWethSwapPath, newUsdcWethSwapPath);
        usdcWethSwapPath = newUsdcWethSwapPath;
    }

    /**
     * @notice Sets the new WETH -> USDC swap path for this vault
     * @param newWethUsdcSwapPath is the new wethUsdcSwapPath
     */
    function setWethUsdcSwapPath(bytes calldata newWethUsdcSwapPath)
        external
        onlyOwner
    {
        VaultLifecycleGamma.checkPath(
            newWethUsdcSwapPath,
            WETH,
            USDC,
            UNISWAP_FACTORY
        );

        emit WethUsdcSwapPathSet(wethUsdcSwapPath, newWethUsdcSwapPath);
        wethUsdcSwapPath = newWethUsdcSwapPath;
    }

    /************************************************
     *  DEPOSIT
     ***********************************************/

    /**
     * @notice Deposits the `asset` from msg.sender.
     * @param amount is the amount of `asset` to deposit
     */
    function deposit(uint256 amount) external notClosingRound nonReentrant {
        require(amount > 0, "C24");

        _depositFor(amount, msg.sender);

        // An approve() by the msg.sender is required beforehand
        IERC20(USDC).safeTransferFrom(msg.sender, address(this), amount);
    }

    /**
     * @notice Deposits the `asset` from msg.sender added to `creditor`'s deposit.
     * @notice Used for vault -> vault deposits on the user's behalf
     * @param amount is the amount of `asset` to deposit
     * @param creditor is the address that can claim/withdraw deposited amount
     */
    function depositFor(uint256 amount, address creditor)
        external
        notClosingRound
        nonReentrant
    {
        require(amount > 0, "C24");
        require(creditor != address(0), "C25");

        _depositFor(amount, creditor);

        // An approve() by the msg.sender is required beforehand
        IERC20(USDC).safeTransferFrom(msg.sender, address(this), amount);
    }

    /**
     * @notice Mints the vault shares to the creditor
     * @param amount is the amount of `asset` deposited
     * @param creditor is the address to receieve the deposit
     */
    function _depositFor(uint256 amount, address creditor) private {
        uint256 currentRound = vaultState.round;
        uint256 totalWithDepositedAmount = totalBalance() + amount;

        require(totalWithDepositedAmount <= vaultParams.cap, "C26");
        require(totalWithDepositedAmount >= vaultParams.minimumSupply, "C27");

        emit Deposit(creditor, amount, currentRound);

        Vault.DepositReceipt memory depositReceipt = depositReceipts[creditor];

        // If we have an unprocessed pending deposit from the previous rounds, we have to process it.
        uint256 unredeemedShares =
            depositReceipt.getSharesFromReceipt(
                currentRound,
                roundPricePerShare[depositReceipt.round],
                vaultParams.decimals
            );

        uint256 depositAmount = amount;

        // If we have a pending deposit in the current round, we add on to the pending deposit
        if (currentRound == depositReceipt.round) {
            uint256 newAmount = uint256(depositReceipt.amount) + amount;
            depositAmount = newAmount;
        }

        ShareMath.assertUint104(depositAmount);

        depositReceipts[creditor] = Vault.DepositReceipt({
            round: uint16(currentRound),
            amount: uint104(depositAmount),
            unredeemedShares: uint128(unredeemedShares)
        });

        uint256 newTotalPending = uint256(vaultState.totalPending) + amount;
        ShareMath.assertUint128(newTotalPending);

        vaultState.totalPending = uint128(newTotalPending);
    }

    /************************************************
     *  WITHDRAWALS
     ***********************************************/

    /**
     * @notice Initiates a withdrawal that can be processed once the round completes
     * @param numShares is the number of shares to withdraw
     */
    function initiateWithdraw(uint256 numShares)
        external
        notClosingRound
        nonReentrant
    {
        require(numShares > 0, "C28");

        // We do a max redeem before initiating a withdrawal
        // But we check if they must first have unredeemed shares
        if (
            depositReceipts[msg.sender].amount > 0 ||
            depositReceipts[msg.sender].unredeemedShares > 0
        ) {
            _redeem(0, true);
        }

        // This caches the `round` variable used in shareBalances
        uint256 currentRound = vaultState.round;
        Vault.Withdrawal storage withdrawal = withdrawals[msg.sender];

        bool withdrawalIsSameRound = withdrawal.round == currentRound;

        emit InitiateWithdraw(msg.sender, numShares, currentRound);

        uint256 existingShares = uint256(withdrawal.shares);

        uint256 withdrawalShares;
        if (withdrawalIsSameRound) {
            withdrawalShares = existingShares + numShares;
        } else {
            require(existingShares == 0, "C29");
            withdrawalShares = numShares;
            withdrawals[msg.sender].round = uint16(currentRound);
        }

        ShareMath.assertUint128(withdrawalShares);
        withdrawals[msg.sender].shares = uint128(withdrawalShares);

        uint256 newQueuedWithdrawShares =
            uint256(vaultState.queuedWithdrawShares) + numShares;
        ShareMath.assertUint128(newQueuedWithdrawShares);
        vaultState.queuedWithdrawShares = uint128(newQueuedWithdrawShares);

        _transfer(msg.sender, address(this), numShares);
    }

    /**
     * @notice Completes a scheduled withdrawal from a past round. Uses finalized pps for the round
     */
    function completeWithdraw() external notClosingRound nonReentrant {
        Vault.Withdrawal storage withdrawal = withdrawals[msg.sender];

        uint256 withdrawalShares = withdrawal.shares;
        uint256 withdrawalRound = withdrawal.round;

        // This checks if there is a withdrawal
        require(withdrawalShares > 0, "C30");

        require(withdrawalRound < vaultState.round, "C31");

        // We leave the round number as non-zero to save on gas for subsequent writes
        withdrawals[msg.sender].shares = 0;
        vaultState.queuedWithdrawShares = uint128(
            uint256(vaultState.queuedWithdrawShares) - withdrawalShares
        );

        uint256 withdrawAmount =
            ShareMath.sharesToAsset(
                withdrawalShares,
                roundPricePerShare[withdrawalRound],
                vaultParams.decimals
            );

        emit Withdraw(msg.sender, withdrawAmount, withdrawalShares);

        _burn(address(this), withdrawalShares);

        require(withdrawAmount > 0, "C32");
        IERC20(USDC).safeTransfer(msg.sender, withdrawAmount);

        lastQueuedWithdrawAmount = uint128(
            uint256(lastQueuedWithdrawAmount) - withdrawAmount
        );
    }

    /**
     * @notice Withdraws the assets on the vault using the outstanding `DepositReceipt.amount`
     * @param amount is the amount to withdraw
     */
    function withdrawInstantly(uint256 amount)
        external
        notClosingRound
        nonReentrant
    {
        Vault.DepositReceipt storage depositReceipt =
            depositReceipts[msg.sender];

        uint256 currentRound = vaultState.round;
        require(amount > 0, "C32");
        require(depositReceipt.round == currentRound, "C33");

        uint256 receiptAmount = depositReceipt.amount;
        require(receiptAmount >= amount, "C34");

        // Subtraction underflow checks already ensure it is smaller than uint104
        depositReceipt.amount = uint104(receiptAmount - amount);
        vaultState.totalPending = uint128(
            uint256(vaultState.totalPending) - amount
        );

        emit InstantWithdraw(msg.sender, amount, currentRound);

        IERC20(USDC).safeTransfer(msg.sender, amount);
    }

    /**
     * @notice Redeems shares that are owed to the account
     * @param numShares is the number of shares to redeem
     */
    function redeem(uint256 numShares) external nonReentrant {
        require(numShares > 0, "C28");
        _redeem(numShares, false);
    }

    /**
     * @notice Redeems the entire unredeemedShares balance that is owed to the account
     */
    function maxRedeem() external nonReentrant {
        _redeem(0, true);
    }

    /**
     * @notice Redeems shares that are owed to the account
     * @param numShares is the number of shares to redeem, could be 0 when isMax=true
     * @param isMax is flag for when callers do a max redemption
     */
    function _redeem(uint256 numShares, bool isMax) internal {
        Vault.DepositReceipt memory depositReceipt =
            depositReceipts[msg.sender];

        // This handles the null case when depositReceipt.round = 0
        // Because we start with round = 1 at `initialize`
        uint256 currentRound = vaultState.round;

        uint256 unredeemedShares =
            depositReceipt.getSharesFromReceipt(
                currentRound,
                roundPricePerShare[depositReceipt.round],
                vaultParams.decimals
            );

        numShares = isMax ? unredeemedShares : numShares;
        if (numShares == 0) {
            return;
        }
        require(numShares <= unredeemedShares, "C36");

        // If we have a depositReceipt on the same round, BUT we have some unredeemed shares
        // we debit from the unredeemedShares, but leave the amount field intact
        // If the round has past, with no new deposits, we just zero it out for new deposits.
        if (depositReceipt.round < currentRound) {
            depositReceipts[msg.sender].amount = 0;
        }

        ShareMath.assertUint128(numShares);
        depositReceipts[msg.sender].unredeemedShares = uint128(
            unredeemedShares - numShares
        );

        emit Redeem(msg.sender, numShares, depositReceipt.round);

        _transfer(address(this), msg.sender, numShares);
    }

    /************************************************
     *  STAKING
     ***********************************************/

    /**
     * @notice Stakes a users vault shares
     * @param numShares is the number of shares to stake
     */
    function stake(uint256 numShares) external nonReentrant {
        address _liquidityGauge = liquidityGauge;
        require(_liquidityGauge != address(0)); // Removed revert msgs due to contract size limit
        require(numShares > 0);
        uint256 heldByAccount = balanceOf(msg.sender);
        if (heldByAccount < numShares) {
            _redeem(numShares - heldByAccount, false);
        }
        _transfer(msg.sender, address(this), numShares);
        _approve(address(this), _liquidityGauge, numShares);
        ILiquidityGauge(_liquidityGauge).deposit(numShares, msg.sender, false);
    }

    /************************************************
     *  VAULT ROUTINES
     ***********************************************/

    /**
     * @notice Mints vault shares for new depositors
     */
    function closeCurrentRound() external onlyKeeper nonReentrant {
        // Exercise the options if there are tokens bought from last week
        if (callOtokens != address(0)) {
            VaultLifecycle.settleLong(GAMMA_CONTROLLER, callOtokens, WETH);
        }

        if (putOtokens != address(0)) {
            uint256 earnedAmount =
                VaultLifecycle.settleLong(GAMMA_CONTROLLER, putOtokens, USDC);
            VaultLifecycleYearn.unwrapYieldToken(
                earnedAmount,
                USDC,
                collateralToken,
                YEARN_WITHDRAWAL_BUFFER,
                YEARN_WITHDRAWAL_SLIPPAGE
            );
        }

        // Update vault states and calculate fees
        vaultState.lastLockedAmount = uint104(vaultState.lockedAmount);
        vaultState.lockedAmount = 0;

        address recipient = feeRecipient;
        uint256 lockedBalance;
        uint256 queuedWithdrawAmount;
        uint256 mintShares;
        uint256 performanceFeeInAsset;
        uint256 totalVaultFee;
        {
            uint256 newPricePerShare;
            (
                lockedBalance,
                queuedWithdrawAmount,
                newPricePerShare,
                mintShares,
                performanceFeeInAsset,
                totalVaultFee
            ) = VaultLifecycle.rollover(
                vaultState,
                VaultLifecycle.RolloverParams(
                    vaultParams.decimals,
                    totalBalance(),
                    totalSupply(),
                    lastQueuedWithdrawAmount,
                    performanceFee,
                    managementFee
                )
            );

            uint256 currentRound = vaultState.round;
            roundPricePerShare[currentRound] = newPricePerShare;

            emit CollectVaultFees(
                performanceFeeInAsset,
                totalVaultFee,
                currentRound,
                recipient
            );

            pendingDeposits = vaultState.totalPending;

            vaultState.totalPending = 0;
            vaultState.round = uint16(currentRound + 1);
        }

        _mint(address(this), mintShares);

        if (totalVaultFee > 0) {
            IERC20(USDC).safeTransfer(recipient, totalVaultFee);
        }

        lastQueuedWithdrawAmount = queuedWithdrawAmount;

        ShareMath.assertUint104(lockedBalance);
        vaultState.lockedAmount = uint104(lockedBalance);

        newRoundInProgress = true;
    }

    /**
     * @notice Prepare balance to queue for purchase
     * @dev To run this function, keeper is suggested to get the params from getReadyStateParams
     * @param wethBalanceShortage is the amount of WETH shortage to get the vault ready
     * @param usdcBalanceShortage is the amount of USDC shortage to get the vault ready
     * @param usdcBalanceShortageInWETH is the amount of USDC shortage to get the vault ready in WETH terms
     * @param maxAmountIn is the max. amount of WETH allowed when withdrawing from the controller
     */
    function prepareReadyState(
        uint256 wethBalanceShortage,
        uint256 usdcBalanceShortage,
        uint256 usdcBalanceShortageInWETH,
        uint256 maxAmountIn
    )
        external
        onlyKeeper
        isClosingRound
        nonReentrant
        returns (uint256 wethAmountOut, uint256 wethAmountIn)
    {
        (wethAmountOut, wethAmountIn) = VaultLifecycleGamma.prepareReadyState(
            VaultLifecycleGamma.ReadyParams(
                CONTROLLER,
                SQTH_WETH_POOL,
                SQTH,
                WETH,
<<<<<<< HEAD
                vaultId,
=======
                VAULT_ID,
>>>>>>> 2ed3882e
                UNISWAP_ROUTER,
                usdcWethSwapPath,
                wethBalanceShortage,
                usdcBalanceShortage,
                usdcBalanceShortageInWETH,
                maxAmountIn
            )
        );
    }

    /**
     * @notice Place purchase of options in the queue and start a new round
     */
    function startNextRound() external onlyKeeper isClosingRound nonReentrant {
        if (optionAllocation > 0) {
            uint256 optionsQuantity;

            (callOtokens, putOtokens, optionsQuantity) = VaultLifecycleGamma
                .requestPurchase(
                CONTROLLER,
                ORACLE,
                SQTH_WETH_POOL,
                SQTH,
                WETH,
                USDC,
<<<<<<< HEAD
                vaultId,
=======
                VAULT_ID,
>>>>>>> 2ed3882e
                OPTIONS_PURCHASE_QUEUE,
                THETA_CALL_VAULT,
                THETA_PUT_VAULT,
                optionAllocation
            );
<<<<<<< HEAD

            if (callOtokens != address(0) || putOtokens != address(0)) {
                emit OptionPurchaseRequested(
                    callOtokens,
                    putOtokens,
                    optionsQuantity
                );
            }
        }

        // Ensure there is sufficient balance for users to withdraw
        require(
            IERC20(USDC).balanceOf(address(this)) >= lastQueuedWithdrawAmount
        );

=======

            if (callOtokens != address(0) || putOtokens != address(0)) {
                emit OptionPurchaseRequested(
                    callOtokens,
                    putOtokens,
                    optionsQuantity
                );
            }
        }

        // Ensure there is sufficient balance for users to withdraw
        require(
            IERC20(USDC).balanceOf(address(this)) >= lastQueuedWithdrawAmount
        );

>>>>>>> 2ed3882e
        newRoundInProgress = false;
    }

    /**
     * @notice Allocate available WETH and USDC balance to Squeeth
     * @param minWethAmountOut is the minimum amount of WETH acceptable when swapping the USDC balance
     */
    function allocateAvailableBalance(uint256 minWethAmountOut)
        external
        onlyKeeper
        nonReentrant
        returns (uint256)
    {
        return
            VaultLifecycleGamma.allocateAvailableBalance(
                VaultLifecycleGamma.AllocateParams(
                    CONTROLLER,
                    ORACLE,
                    SQTH_WETH_POOL,
                    SQTH,
                    WETH,
                    USDC,
<<<<<<< HEAD
                    vaultId,
=======
                    VAULT_ID,
>>>>>>> 2ed3882e
                    lastQueuedWithdrawAmount,
                    vaultState.totalPending,
                    UNISWAP_ROUTER,
                    usdcWethSwapPath,
                    COLLATERAL_RATIO,
                    minWethAmountOut
                )
            );
    }

    /************************************************
     *  BALANCING FUNCTIONS
     ***********************************************/

    /**
     * @notice Rebalance the vault's position
     * @param maxInOrMinOut Maximum in or minimim out depending on the rebalance action
     */
    function rebalance(uint256 maxInOrMinOut)
        external
        onlyKeeper
        returns (
            bool isAboveThreshold,
            uint256 sqthAmount,
            uint256 resultAmount
        )
    {
        (isAboveThreshold, sqthAmount, resultAmount) = VaultLifecycleGamma
            .rebalance(
            CONTROLLER,
            ORACLE,
            SQTH_WETH_POOL,
            SQTH,
            WETH,
            vaultId,
            COLLATERAL_RATIO,
            maxInOrMinOut
        );
    }

    /************************************************
     *  UNISWAP CALLBACK OVERRIDE
     ***********************************************/

    /**
     * @notice Called to `msg.sender` after executing a swap via IUniswapV3Pool#swap.
     * @dev In the implementation you must pay the pool tokens owed for the swap.
     *  The caller of this method must be checked to be a UniswapV3Pool deployed by the canonical UniswapV3Factory.
     *  amount0Delta and amount1Delta can both be 0 if no tokens were swapped.
     * @param amount0Delta The amount of token0 that was sent (negative) or must be received (positive) by the pool by
     *  the end of the swap. If positive, the callback must send that amount of token0 to the pool.
     * @param amount1Delta The amount of token1 that was sent (negative) or must be received (positive) by the pool by
     *  the end of the swap. If positive, the callback must send that amount of token1 to the pool.
     * @param data Any data passed through by the caller via the IUniswapV3PoolActions#swap call
     */
    function uniswapV3SwapCallback(
        int256 amount0Delta,
        int256 amount1Delta,
        bytes calldata data
    ) external {
        require(msg.sender == SQTH_WETH_POOL, "C37");
        require(amount0Delta > 0 || amount1Delta > 0); // Swaps entirely within 0-liquidity regions are not supported

        // Determine the amount that needs to be repaid as part of the flash swap
        uint256 amountToPay =
            amount0Delta > 0 ? uint256(amount0Delta) : uint256(amount1Delta);

        VaultLifecycleGamma.handleCallback(
            CONTROLLER,
            WETH,
            SQTH,
            vaultId,
            amountToPay,
            data
        );
    }

    /************************************************
     *  GETTERS
     ***********************************************/

    /**
     * @notice Returns the asset balance held on the vault for the account
     * @param account is the address to lookup balance for
     * @return the amount of `asset` custodied by the vault for the user
     */
    function accountVaultBalance(address account)
        external
        view
        returns (uint256)
    {
        uint256 _decimals = vaultParams.decimals;
        uint256 assetPerShare =
            ShareMath.pricePerShare(
                totalSupply(),
                totalBalance(),
                vaultState.totalPending,
                _decimals
            );
        return
            ShareMath.sharesToAsset(shares(account), assetPerShare, _decimals);
    }

    /**
     * @notice Getter for returning the account's share balance including unredeemed shares
     * @param account is the account to lookup share balance for
     * @return the share balance
     */
    function shares(address account) public view returns (uint256) {
        (uint256 heldByAccount, uint256 heldByVault) = shareBalances(account);
        return heldByAccount + heldByVault;
    }

    /**
     * @notice Getter for returning the account's share balance split between account and vault holdings
     * @param account is the account to lookup share balance for
     * @return heldByAccount is the shares held by account
     * @return heldByVault is the shares held on the vault (unredeemedShares)
     */
    function shareBalances(address account)
        public
        view
        returns (uint256 heldByAccount, uint256 heldByVault)
    {
        Vault.DepositReceipt memory depositReceipt = depositReceipts[account];

        if (depositReceipt.round < ShareMath.PLACEHOLDER_UINT) {
            return (balanceOf(account), 0);
        }

        uint256 unredeemedShares =
            depositReceipt.getSharesFromReceipt(
                vaultState.round,
                roundPricePerShare[depositReceipt.round],
                vaultParams.decimals
            );

        return (balanceOf(account), unredeemedShares);
    }

    /**
     * @notice The price of a unit of share denominated in the `asset`
     */
    function pricePerShare() external view returns (uint256) {
        return
            ShareMath.pricePerShare(
                totalSupply(),
                totalBalance(),
                vaultState.totalPending,
                vaultParams.decimals
            );
    }

    /**
     * @notice Returns the vault's total balance, including the amounts locked into a short position
     * @return total balance of the vault, including the amounts locked in third party protocols
     */
    function totalBalance() public view returns (uint256) {
        return
            VaultLifecycleGamma.getTotalBalance(
                CONTROLLER,
                ORACLE,
                USDC_WETH_POOL,
                SQTH_WETH_POOL,
                SQTH,
                WETH,
                USDC,
                vaultId
            );
    }

    /**
     * @notice Returns the token decimals
     */
    function decimals() public view override returns (uint8) {
        return vaultParams.decimals;
    }

    /**
     * @notice Returns the vault cap
     */
    function cap() external view returns (uint256) {
        return vaultParams.cap;
    }

    /**
     * @notice Returns the total pending deposit
     */
    function totalPending() external view returns (uint256) {
        return vaultState.totalPending;
    }
}<|MERGE_RESOLUTION|>--- conflicted
+++ resolved
@@ -195,7 +195,6 @@
      * @param _thetaPutVault is Ribbon ETH Put Theta Vault to buy put options from
      * @param _gammaController is the contract address for opyn actions
      * @param _yearnRegistry is the contract address for yearn registry
-<<<<<<< HEAD
      */
     struct AddressBook {
         address _weth;
@@ -263,75 +262,6 @@
     /**
      * @dev Throws if called by any account other than the keeper.
      */
-=======
-     */
-    struct AddressBook {
-        address _weth;
-        address _usdc;
-        address _squeethController;
-        address _oracle;
-        address _uniswapRouter;
-        address _uniswapFactory;
-        address _usdcWethPool;
-        address _sqthWethPool;
-        address _optionsPurchaseQueue;
-        address _thetaCallVault;
-        address _thetaPutVault;
-        address _gammaController;
-        address _yearnRegistry;
-    }
-
-    /**
-     *
-     * Error
-     * C0: Caller is not keeper
-     * C1: Closing round not in progress
-     * C2: Closing round in progress
-     * C3: Invalid weth address
-     * C4: Invalid usdc address
-     * C5: Invalid squeethController address
-     * C6: Invalid oracleaddress
-     * C7: Invalid uniswapRouter address
-     * C8: Invalid uniswapFactory currency address
-     * C9: Invalid used:weth pool address
-     * C10: Invalid sqth:weth pool address
-     * C11: Invalid optionsPurchaseQueue address
-     * C12: Invalid thetaCallVault address
-     * C13: Invalid thetaPutVault address
-     * C14: Invalid gammaController address
-     * C15: Invalid yearnRegistry address
-     * C16: Invalid collateralToken address
-     * C17: New keeper cannot be address zero
-     * C18: New fee recipient cannot be address zero
-     * C19: New fee recipient must be a new address
-     * C20: New management fee exceeds maximum
-     * C21: New performance fee exceeds maximum
-     * C22: New cap must be larger than 0
-     * C23: New ratio threshold must be larger than 0
-     * C24: Deposit must be larger than 0
-     * C25: Creditor cannot be address zero
-     * C26: Cap exceeded
-     * C27: Insufficient balance
-     * C28: Number of shares must be larger than 0
-     * C29: Existing withdrawal
-     * C30: Withdrawal not initiated
-     * C31: Round is not closed
-     * C32: Withdrawal amount must be larger than 0
-     * C33: No deposit to withdraw in the current round
-     * C34: Withdrawal amount exceeds deposit
-     * C35: Withdrawal amount must be larger than 0
-     * C36: Redeem number of shares exceeds available shares
-     * C37: Callback sender must be the sqth:weth pool
-     */
-
-    /************************************************
-     *  MODIFIERS
-     ***********************************************/
-
-    /**
-     * @dev Throws if called by any account other than the keeper.
-     */
->>>>>>> 2ed3882e
     modifier onlyKeeper() {
         require(msg.sender == keeper, "C0");
         _;
@@ -383,13 +313,6 @@
             );
         SQTH = _sqth;
         ORACLE = addressBook._oracle;
-<<<<<<< HEAD
-=======
-        // Creates a vault for this contract and saves the vault ID
-        VAULT_ID = IPowerPerpController(addressBook._squeethController)
-            .mintWPowerPerpAmount(0, 0, 0);
-
->>>>>>> 2ed3882e
         UNISWAP_ROUTER = addressBook._uniswapRouter;
         UNISWAP_FACTORY = addressBook._uniswapFactory;
         USDC_WETH_POOL = addressBook._usdcWethPool;
@@ -452,13 +375,10 @@
         address collateralToken =
             IYearnRegistry(YEARN_REGISTRY).latestVault(vaultParams.asset);
         require(collateralToken != address(0), "C16");
-<<<<<<< HEAD
 
         // Creates a vault for this contract and saves the vault ID
         vaultId = IPowerPerpController(CONTROLLER)
                 .mintWPowerPerpAmount(0, 0, 0);
-=======
->>>>>>> 2ed3882e
     }
 
     /************************************************
@@ -989,11 +909,7 @@
                 SQTH_WETH_POOL,
                 SQTH,
                 WETH,
-<<<<<<< HEAD
                 vaultId,
-=======
-                VAULT_ID,
->>>>>>> 2ed3882e
                 UNISWAP_ROUTER,
                 usdcWethSwapPath,
                 wethBalanceShortage,
@@ -1019,17 +935,12 @@
                 SQTH,
                 WETH,
                 USDC,
-<<<<<<< HEAD
                 vaultId,
-=======
-                VAULT_ID,
->>>>>>> 2ed3882e
                 OPTIONS_PURCHASE_QUEUE,
                 THETA_CALL_VAULT,
                 THETA_PUT_VAULT,
                 optionAllocation
             );
-<<<<<<< HEAD
 
             if (callOtokens != address(0) || putOtokens != address(0)) {
                 emit OptionPurchaseRequested(
@@ -1045,23 +956,6 @@
             IERC20(USDC).balanceOf(address(this)) >= lastQueuedWithdrawAmount
         );
 
-=======
-
-            if (callOtokens != address(0) || putOtokens != address(0)) {
-                emit OptionPurchaseRequested(
-                    callOtokens,
-                    putOtokens,
-                    optionsQuantity
-                );
-            }
-        }
-
-        // Ensure there is sufficient balance for users to withdraw
-        require(
-            IERC20(USDC).balanceOf(address(this)) >= lastQueuedWithdrawAmount
-        );
-
->>>>>>> 2ed3882e
         newRoundInProgress = false;
     }
 
@@ -1084,11 +978,7 @@
                     SQTH,
                     WETH,
                     USDC,
-<<<<<<< HEAD
                     vaultId,
-=======
-                    VAULT_ID,
->>>>>>> 2ed3882e
                     lastQueuedWithdrawAmount,
                     vaultState.totalPending,
                     UNISWAP_ROUTER,
