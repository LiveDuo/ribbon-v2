// SPDX-License-Identifier: MIT
pragma solidity =0.8.4;

import {IERC20} from "@openzeppelin/contracts/token/ERC20/IERC20.sol";
import {
    SafeERC20
} from "@openzeppelin/contracts/token/ERC20/utils/SafeERC20.sol";
import {SafeMath} from "@openzeppelin/contracts/utils/math/SafeMath.sol";
import {DSMath} from "../vendor/DSMath.sol";
import {
    IPowerPerpController,
    IOracle
} from "../interfaces/PowerTokenInterface.sol";
import {IYearnVault} from "../interfaces/IYearn.sol";
import {IController} from "../interfaces/GammaInterface.sol";
import {IWETH} from "../interfaces/IWETH.sol";
import {ShareMath} from "./ShareMath.sol";
import {UniswapRouter} from "./UniswapRouter.sol";
import {VaultLib} from "./PowerTokenVaultLib.sol";
import {Vault} from "./Vault.sol";
import {IOptionsPurchaseQueue} from "../interfaces/IOptionsPurchaseQueue.sol";
import {IOptionsPurchaseQueue} from "../interfaces/IOptionsPurchaseQueue.sol";
import {IRibbonThetaVault} from "../interfaces/IRibbonThetaVault.sol";
import {IERC20Detailed} from "../interfaces/IERC20Detailed.sol";

library VaultLifecycleGamma {
    using SafeMath for uint256;
    using SafeERC20 for IERC20;

    /************************************************
     *  STRUCTS & ENUMS
     ***********************************************/

    /// @dev Deposit callback data
    /// @param depositAmount Amount of ETH to deposit as collateral for minting SQTH
    struct Deposit {
        uint256 depositAmount;
    }

    /// @dev Withdraw callback data
    /// @param collateralAmount Amount of ETH collateral to withdraw
    struct Withdraw {
        uint256 collateralAmount;
        uint256 shortAmount;
    }

    /// @dev Rebalance callback data
    /// @param amount Amount of ETH or SQTH to sell or buy, respectively
    struct Rebalance {
        uint256 amount;
    }

    /**
     * @notice Initialization parameters for the vault.
     * @param _owner is the owner of the vault with critical permissions
     * @param _feeRecipient is the address to recieve vault performance and management fees
     * @param _managementFee is the management fee pct.
     * @param _performanceFee is the perfomance fee pct.
     * @param _tokenName is the name of the token
     * @param _tokenSymbol is the symbol of the token
     * @param _optionsPurchaseQueue is the contract address to reserve options purchase
     * @param _ratioThreshold is the collateral ratio threshold at which the vault is eligible for a rebalancing
     * @param _optionAllocation is the multiplier on the amount to allocate towards the long strangle
     * @param _usdcWethSwapPath is the USDC -> WETH swap path
     * @param _wethUsdcSwapPath is the WETH -> USDC swap path
     */
    struct InitParams {
        address _owner;
        address _keeper;
        address _feeRecipient;
        uint256 _managementFee;
        uint256 _performanceFee;
        string _tokenName;
        string _tokenSymbol;
        uint256 _ratioThreshold;
        uint256 _optionAllocation;
        bytes _usdcWethSwapPath;
        bytes _wethUsdcSwapPath;
    }

    /**
     * @notice Place purchase of options in the queue
     * @param controller controller Squeeth controller
     * @param oracle Squeeth oracle
     * @param sqthWethPool SQTH WETH Uniswap pool
     * @param usdcWethPool USDC WETH Uniswap pool
     * @param sqth SQTH address
     * @param weth WETH address
     * @param usdc USDC address
     * @param vaultId Vault ID of in the controller
     * @param uniswapRouter is the Uniswap Router address
     * @param wethUsdcSwapPath is the WETH -> USDC swap path
     * @param usdcWethSwapPath is the USDC -> WETH swap path
     * @param optionAllocation is A multiplier on the amount to allocate towards the long strangle
     * @param optionsPurchaseQueue is the options purchase queue contract
     * @param thetaCallVault is Ribbon ETH Call Theta Vault to buy call options from
     * @param thetaPutVault is Ribbon ETH Put Theta Vault to buy put options from
     * @param lastQueuedWithdrawAmount is amount locked for scheduled withdrawals last week
     */
    struct ReadyParams {
        address controller;
        address oracle;
        address sqthWethPool;
        address usdcWethPool;
        address sqth;
        address weth;
        address usdc;
        uint256 vaultId;
        address uniswapRouter;
        bytes wethUsdcSwapPath;
        bytes usdcWethSwapPath;
        uint256 minAmountOut;
        uint256 optionAllocation;
        address optionsPurchaseQueue;
        address thetaPutVault;
        address thetaCallVault;
        uint256 lastQueuedWithdrawAmount;
    }

    /**
     * @notice Place purchase of options in the queue
     * @param controller controller Squeeth controller
     * @param oracle Squeeth oracle
     * @param sqthWethPool SQTH WETH Uniswap pool
     * @param usdcWethPool USDC WETH Uniswap pool
     * @param sqth SQTH address
     * @param weth WETH address
     * @param usdc USDC address
     * @param vaultId Vault ID of in the controller
     * @param optionAllocation is A multiplier on the amount to allocate towards the long strangle
     * @param optionsPurchaseQueue is the options purchase queue contract
     * @param thetaCallVault is Ribbon ETH Call Theta Vault to buy call options from
     * @param thetaPutVault is Ribbon ETH Put Theta Vault to buy put options from
     */
    struct OptionsQuantityParams {
        address controller;
        address oracle;
        address sqthWethPool;
        address usdcWethPool;
        address sqth;
        address weth;
        address usdc;
        uint256 vaultId;
        uint256 optionAllocation;
        address optionsPurchaseQueue;
        address thetaPutVault;
        address thetaCallVault;
    }

    /**
     * @notice Place purchase of options in the queue
     * @param controller controller Squeeth controller
     * @param oracle Squeeth oracle
     * @param sqthWethPool SQTH WETH Uniswap pool
     * @param sqth SQTH address
     * @param weth WETH address
     * @param usdc USDC address
     * @param vaultId Vault ID of in the controller
     * @param lastQueuedWithdrawAmount is amount of pending withdrawal
     * @param totalPending is amount of pending deposit
     * @param uniswapRouter is the Uniswap Router address
     * @param usdcWethSwapPath is the USDC -> WETH swap path
     * @param collateralRatio Target collateral ratio
     * @param minWethAmountOut is the minimum amount of WETH acceptable when swapping the USDC balance
     */
    struct AllocateParams {
        address controller;
        address oracle;
        address sqthWethPool;
        address sqth;
        address weth;
        address usdc;
        uint256 vaultId;
        uint256 lastQueuedWithdrawAmount;
        uint256 totalPending;
        address uniswapRouter;
        bytes usdcWethSwapPath;
        uint256 collateralRatio;
        uint256 minWethAmountOut;
    }

    /// @dev Enum for handling different types of flash swap callbacks
    enum FlashCallback {Deposit, Withdraw, Buy, Sell}

    /************************************************
     *  CONSTANTS
     ***********************************************/

    /// @notice 7 minute twap period for Uniswap V3 pools
    uint32 internal constant TWAP_PERIOD = 420 seconds;

    /// @notice INDEX scale
    uint256 internal constant INDEX_SCALE = 1e4;

    /// @notice ONE
    uint256 internal constant ONE = 1e18;

    /// @notice ONE_ONE
    uint256 internal constant ONE_ONE = 1e36;

    /// @notice The units the collateral ratio is denominated in
    uint256 internal constant COLLATERAL_UNITS = 1e18;

    /// @notice The units the optionallocation ratio is denominated in
    uint256 internal constant OPTIONS_ALLOCATION_UNITS = 1e4;

    /************************************************
     *  VERIFICATION
     ***********************************************/

    /**
     * @notice Verify the constructor params satisfy requirements
     * @param _initParams is the struct with vault initialization parameters
     * @param _vaultParams is the struct with vault general data
     */
    function verifyInitializerParams(
        address usdc,
        address weth,
        address uniswapFactory,
        InitParams calldata _initParams,
        Vault.VaultParams calldata _vaultParams
    ) external view {
        require(_initParams._owner != address(0), "!owner");
        require(_initParams._keeper != address(0), "!keeper");
        require(_initParams._feeRecipient != address(0), "!feeRecipient");
        require(
            _initParams._performanceFee < 100 * Vault.FEE_MULTIPLIER,
            "performanceFee >= 100%"
        );
        require(
            _initParams._managementFee < 100 * Vault.FEE_MULTIPLIER,
            "managementFee >= 100%"
        );
        require(bytes(_initParams._tokenName).length > 0, "!tokenName");
        require(bytes(_initParams._tokenSymbol).length > 0, "!tokenSymbol");

        require(_vaultParams.asset != address(0), "!asset");
        require(_vaultParams.underlying != address(0), "!underlying");
        require(_vaultParams.minimumSupply > 0, "!minimumSupply");
        require(_vaultParams.cap > 0, "!cap");
        require(
            _vaultParams.cap > _vaultParams.minimumSupply,
            "cap has to be higher than minimumSupply"
        );
        require(
            _initParams._ratioThreshold != 0 &&
                _initParams._ratioThreshold <
                VaultLifecycleGamma.COLLATERAL_UNITS,
            "!_ratioThreshold"
        );
        require(
            UniswapRouter.checkPath(
                _initParams._usdcWethSwapPath,
                usdc,
                weth,
                uniswapFactory
            ),
            "!_usdcWethSwapPath"
        );
        require(
            UniswapRouter.checkPath(
                _initParams._wethUsdcSwapPath,
                weth,
                usdc,
                uniswapFactory
            ),
            "!_wethUsdcSwapPath"
        );
    }

    /************************************************
     *  ROUTER FUNCTIONS
     ***********************************************/

    /**
     * @notice Check if the path set for swap is valid
     * @param swapPath is the swap path e.g. encodePacked(tokenIn, poolFee, tokenOut)
     * @param validTokenIn is the contract address of the correct tokenIn
     * @param validTokenOut is the contract address of the correct tokenOut
     * @param uniswapFactory is the contract address of UniswapV3 factory
     * @return isValidPath is whether the path is valid
     */
    function checkPath(
        bytes memory swapPath,
        address validTokenIn,
        address validTokenOut,
        address uniswapFactory
    ) external view returns (bool isValidPath) {
        isValidPath = UniswapRouter.checkPath(
            swapPath,
            validTokenIn,
            validTokenOut,
            uniswapFactory
        );

        require(isValidPath, "Invalid path");
    }

    /**
     * @notice Swaps using Uniswap router
     * @param tokenIn Address of input token to swap
     * @param amountIn Amount of input token to swap
     * @param minAmountOut Minimum amount of output token to receive
     * @param uniswapRouter Uniswap router address
     * @param swapPath Path to swap from input token to output token
     * @return amountOut Amount of output token received from the swap
     */
    function swapExactInput(
        address tokenIn,
        uint256 amountIn,
        uint256 minAmountOut,
        address uniswapRouter,
        bytes memory swapPath
    ) public returns (uint256 amountOut) {
        require(amountIn > 0, "!amountIn");
        require(minAmountOut > 0, "!minAmountOut");

        amountOut = UniswapRouter.swapExactInput(
            address(this),
            tokenIn,
            amountIn,
            minAmountOut,
            uniswapRouter,
            swapPath
        );
    }

    /**
     * @notice Swaps using Uniswap router
     * @param tokenIn Address of input token to swap
     * @param amountOut Amount of output token to receive
     * @param maxAmountIn Maximum amount of input token to give
     * @param uniswapRouter Uniswap router address
     * @param swapPath Path to swap from input token to output token
     * @return amountIn Amount of input token given for the swap
     */
    function swapExactOutput(
        address tokenIn,
        uint256 amountOut,
        uint256 maxAmountIn,
        address uniswapRouter,
        bytes memory swapPath
    ) public returns (uint256 amountIn) {
        require(amountIn > 0, "!amountIn");
        require(maxAmountIn > 0, "!maxAmountIn");

        amountIn = UniswapRouter.swapExactOutput(
            address(this),
            tokenIn,
            amountOut,
            maxAmountIn,
            uniswapRouter,
            swapPath
        );
    }

    /************************************************
     *  SQUEETH UTILS
     ***********************************************/

    /**
     * @notice Borrow SQTH to swap into WETH and then deposit the total WETH
     * into the controller to mint SQTH to pay back the initial SQTH
     * @param sqth SQTH address
     * @param weth WETH address
     * @param sqthWethPool SQTH WETH Uniswap pool
     * @param sqthMintAmount SQTH mint amount
     * @param minAmountOut Minimum amount of WETH to receive
     * @param wethAmount Amount of WETH to deposit into SQTH controller
     * @return Amount of output token received from the swap
     */
    function depositCollateral(
        address sqth,
        address weth,
        address sqthWethPool,
        uint256 sqthMintAmount,
        uint256 minAmountOut,
        uint256 wethAmount
    ) public returns (uint256) {
        return
            UniswapRouter.exactInputFlashSwap(
                sqth,
                weth,
                sqthWethPool,
                sqthMintAmount,
                minAmountOut,
                uint8(FlashCallback.Deposit),
                abi.encode(Deposit(wethAmount.add(minAmountOut)))
            );
    }

    /**
     * @notice Borrow WETH to swap into SQTH and then return the SQTH
     * into the controller and collect WETH to pay back the initial WETH
     * @param weth WETH address
     * @param sqth SQTH address
     * @param sqthWethPool SQTH WETH Uniswap pool
     * @param sqthBurnAmount SQTH burn amount
     * @param maxAmountIn Maximum amount of WETH to swap
     * @param wethAmount Amount of collateral to withdraw from the controller
     * @return Amount of input token given for the swap
     */
    function withdrawCollateral(
        address weth,
        address sqth,
        address sqthWethPool,
        uint256 sqthBurnAmount,
        uint256 maxAmountIn,
        uint256 wethAmount
    ) public returns (uint256) {
        return
            UniswapRouter.exactOutputFlashSwap(
                weth,
                sqth,
                sqthWethPool,
                sqthBurnAmount,
                maxAmountIn,
                uint8(FlashCallback.Withdraw),
                abi.encode(Withdraw(wethAmount, sqthBurnAmount))
            );
    }

    /**
     * @notice Either mint SQTH or withdraw WETH from controller to pay
     * back the borrowed amount from Uniswap Pool
     * @param weth WETH address
     * @param sqth SQTH address
     * @param vaultId Vault ID of in the controller
     * @param amountToPay Borrowed amount to pay back
     * @param amountReceived Amount received in the swap
     * @param data Callback data
     */
    function handleCallback(
        address controller,
        address weth,
        address sqth,
        uint256 vaultId,
        uint256 amountToPay,
        uint256 amountReceived,
        bytes calldata data
    ) external {
        UniswapRouter.SwapCallbackData memory callbackData =
            abi.decode(data, (UniswapRouter.SwapCallbackData));

        // Flash callback dispatcher
        if (FlashCallback(callbackData.callback) == FlashCallback.Deposit) {
            // Handle the callback from depositTotalPending()
            Deposit memory depositData =
                abi.decode(callbackData.data, (Deposit));

            // Convert pending WETH deposits into ETH so we can deposit it into the Squeeth controller
            IWETH(weth).withdraw(depositData.depositAmount);
<<<<<<< HEAD
            // Mint SQTH
=======

            // Deposit the ETH collateral and mint SQTH to repay the flash swap
>>>>>>> a72bd450
            IPowerPerpController(controller).mintWPowerPerpAmount{
                value: depositData.depositAmount
            }(vaultId, amountToPay, 0);

            // Repay SQTH to the Uniswap pool
            IERC20(sqth).safeTransfer(msg.sender, amountToPay);
        } else if (
            FlashCallback(callbackData.callback) == FlashCallback.Withdraw
        ) {
            // Handle the callback from withdrawQueuedShares()
            Withdraw memory withdrawData =
                abi.decode(callbackData.data, (Withdraw));

            // Burn the received SQTH (shortAmount) and withdraw the ETH collateral
            IPowerPerpController(controller).burnWPowerPerpAmount(
                vaultId,
                withdrawData.shortAmount,
                withdrawData.collateralAmount
            );

            // Convert some of the withdrawn ETH collateral to repay the flash swap
            IWETH(weth).deposit{value: amountToPay}();

            // Repay the flash swap
            IERC20(weth).safeTransfer(msg.sender, amountToPay);
        } else if (FlashCallback(callbackData.callback) == FlashCallback.Sell) {
            // Handle the sell callback from rebalance()

            // Convert the received WETH into ETH so we can deposit it into the Squeeth controller
            IWETH(weth).withdraw(amountReceived);

            // Deposit the ETH as collateral and mint SQTH
            IPowerPerpController(controller).mintWPowerPerpAmount{
                value: amountReceived
            }(vaultId, amountToPay, 0);

            // Repay the flash swap with the minted SQTH
            IERC20(sqth).safeTransfer(msg.sender, amountToPay);
        } else if (FlashCallback(callbackData.callback) == FlashCallback.Buy) {
            // Handle the buy callback from rebalance()
            Rebalance memory rebalanceData =
                abi.decode(callbackData.data, (Rebalance));

            // Burn the received SQTH and withdraw ETH collateral
            IPowerPerpController(controller).burnWPowerPerpAmount(
                vaultId,
                rebalanceData.amount,
                amountToPay
            );

            // Convert the withdrawn ETH collateral into WETH to repay the flash swap
            IWETH(weth).deposit{value: amountToPay}();

            // Repay the flash swap
            IERC20(weth).safeTransfer(msg.sender, amountToPay);
        }
    }

    /************************************************
     *  VAULT ROUTINE HELPERS
     ***********************************************/

    /**
     * @notice Unwraps the necessary amount of the yield-bearing yearn token
     *         and transfers amount to vault
     * @param amount is the amount of `asset` to withdraw
     * @param asset is the vault asset address
     * @param collateralToken is the address of the collateral token
     * @param yearnWithdrawalBuffer is the buffer for withdrawals from yearn vault
     * @param yearnWithdrawalSlippage is the slippage for withdrawals from yearn vault
     */
    function unwrapYieldToken(
        uint256 amount,
        address asset,
        address collateralToken,
        uint256 yearnWithdrawalBuffer,
        uint256 yearnWithdrawalSlippage
    ) public {
        uint256 assetBalance = IERC20(asset).balanceOf(address(this));
        IYearnVault collateral = IYearnVault(collateralToken);

        uint256 amountToUnwrap =
            DSMath.wdiv(
                DSMath.max(assetBalance, amount).sub(assetBalance),
                collateral.pricePerShare().mul(decimalShift(collateralToken))
            );

        if (amountToUnwrap > 0) {
            amountToUnwrap = amountToUnwrap
                .add(amountToUnwrap.mul(yearnWithdrawalBuffer).div(10000))
                .sub(1);

            collateral.withdraw(
                amountToUnwrap,
                address(this),
                yearnWithdrawalSlippage
            );
        }
    }

    /**
     * @notice Exercises the ITM option using existing long otoken position. Currently this implementation is simple.
     * It calls the `Redeem` action to claim the payout.
     * @param gammaController is the address of the opyn controller contract
     * @param oldOption is the address of the old option
     * @param asset is the address of the vault's asset
     * @return amount of asset received by exercising the option
     */
    function settleLong(
        address gammaController,
        address oldOption,
        address asset
    ) public returns (uint256) {
        IController controller = IController(gammaController);

        uint256 oldOptionBalance = IERC20(oldOption).balanceOf(address(this));

        if (controller.getPayout(oldOption, oldOptionBalance) == 0) {
            return 0;
        }

        uint256 startAssetBalance = IERC20(asset).balanceOf(address(this));

        // If it is after expiry, we need to redeem the profits
        IController.ActionArgs[] memory actions =
            new IController.ActionArgs[](1);

        actions[0] = IController.ActionArgs(
            IController.ActionType.Redeem,
            address(0), // not used
            address(this), // address to send profits to
            oldOption, // address of otoken
            0, // not used
            oldOptionBalance, // otoken balance
            0, // not used
            "" // not used
        );

        controller.operate(actions);

        uint256 endAssetBalance = IERC20(asset).balanceOf(address(this));

        return endAssetBalance.sub(startAssetBalance);
    }

    // /**
    //  * @notice Unwraps the necessary amount of the yield-bearing yearn token
    //  *         and transfers amount to vault
    //  * @param amount is the amount of `asset` to withdraw
    //  * @param asset is the vault asset address
    //  * @param collateralToken is the address of the collateral token
    //  * @param yearnWithdrawalBuffer is the buffer for withdrawals from yearn vault
    //  * @param yearnWithdrawalSlippage is the slippage for withdrawals from yearn vault
    //  */
    function settleOptionsPosition(
        address gammaController,
        address callOtokens,
        address putOtokens,
        address weth,
        address usdc,
        address collateralToken,
        uint256 buffer,
        uint256 slippage
    ) external {
        if (callOtokens != address(0)) {
            settleLong(gammaController, callOtokens, weth);
        }

        if (putOtokens != address(0)) {
            uint256 earnedAmount =
                settleLong(gammaController, putOtokens, usdc);
            unwrapYieldToken(
                earnedAmount,
                usdc,
                collateralToken,
                buffer,
                slippage
            );
        }
    }

    /**
     * @notice Place purchase of options in the queue
     * @param controller controller Squeeth controller
     * @param oracle Squeeth oracle
     * @param sqthWethPool SQTH WETH Uniswap pool
     * @param sqth SQTH address
     * @param weth WETH address
     * @param usdc USDC address
     * @param vaultId Vault ID of in the controller
     * @param optionsPurchaseQueue is the options purchase queue contract
     * @param thetaCallVault is Ribbon ETH Call Theta Vault to buy call options from
     * @param thetaPutVault is Ribbon ETH Put Theta Vault to buy put options from
     * @param optionAllocation is the ratio between the vault's ETH balance and the options quantity
     * @return callOtokens Call options
     * @return putOtokens Put options
     * @return optionsQuantity Quantity of options requested
     */
    function requestPurchase(
        address controller,
        address oracle,
        address sqthWethPool,
        address sqth,
        address weth,
        address usdc,
        uint256 vaultId,
        address optionsPurchaseQueue,
        address thetaCallVault,
        address thetaPutVault,
        uint256 optionAllocation
    )
        public
        returns (
            address callOtokens,
            address putOtokens,
            uint256 optionsQuantity
        )
    {
        (, uint256 vaultBalanceInWeth) =
            getAssetBalances(
                controller,
                oracle,
                sqthWethPool,
                sqth,
                weth,
                usdc,
                vaultId
            );

        optionsQuantity = calculateOptionsQuantity(
            vaultBalanceInWeth,
            optionAllocation
        );

        callOtokens = IRibbonThetaVault(thetaCallVault).currentOption();

        if (callOtokens != address(0)) {
            IOptionsPurchaseQueue(optionsPurchaseQueue).requestPurchase(
                thetaCallVault,
                optionsQuantity
            );
        }

        putOtokens = IRibbonThetaVault(thetaPutVault).currentOption();

        if (putOtokens != address(0)) {
            IOptionsPurchaseQueue(optionsPurchaseQueue).requestPurchase(
                thetaPutVault,
                optionsQuantity
            );
        }
    }

    // /**
    //  * @notice Place purchase of options in the queue
    //  * @param readyParams is the struct containing necessary parameters for this function
    //  */
    function prepareReadyState(ReadyParams calldata readyParams) external {
<<<<<<< HEAD
        uint256 wethPrice =
            VaultLifecycleGamma.getWethPriceInUSDC(
=======
        uint256 wethPriceInUSDC =
            getWethPriceInUSDC(
>>>>>>> a72bd450
                readyParams.oracle,
                readyParams.usdcWethPool,
                readyParams.weth,
                readyParams.usdc
            );

        (uint256 currentUsdcBalance, uint256 vaultBalanceInWETH) =
            getAssetBalances(
                readyParams.controller,
                readyParams.oracle,
                readyParams.sqthWethPool,
                readyParams.sqth,
                readyParams.weth,
                readyParams.usdc,
                readyParams.vaultId
            );

        (, uint256 targetUsdcBalance, uint256 targetWethAmount) =
            getOptionsQuantity(
                wethPrice,
                vaultBalanceInWETH,
                currentUsdcBalance,
                readyParams.optionAllocation,
                readyParams.optionsPurchaseQueue,
                readyParams.thetaPutVault,
                readyParams.thetaCallVault
            );

<<<<<<< HEAD
        targetUsdcBalance += readyParams.lastQueuedWithdrawAmount;
=======
        uint256 targetUsdcBalance =
            readyParams.putCollateralAmount +
                readyParams.lastQueuedWithdrawAmount;
>>>>>>> a72bd450

        // Swap USDC to WETH if we have more than required
        if (currentUsdcBalance > targetUsdcBalance) {
            swapExactInput(
                readyParams.usdc,
                currentUsdcBalance - targetUsdcBalance,
                readyParams.minAmountOut,
                readyParams.uniswapRouter,
                readyParams.usdcWethSwapPath
            );

            currentUsdcBalance = targetUsdcBalance;
        }

        uint256 requiredUsdcBalance = targetUsdcBalance - currentUsdcBalance;

        uint256 currentWethBalance =
            IERC20(readyParams.weth).balanceOf(address(this));

        uint256 targetWethBalancewithBuffer =
            targetWethAmount +
                (((requiredUsdcBalance * 1e12 * 1e18) / wethPrice) * 1010) /
                1000; // need to add buffer for slippage

        uint256 wethWithdrawed;
        if (targetWethBalancewithBuffer > currentWethBalance) {
            uint256 sqthWethPrice =
                getSqthPriceInWETH(
                    readyParams.oracle,
                    readyParams.sqthWethPool,
                    readyParams.sqth,
                    readyParams.weth
                );
            uint256 sqthBurnAmount =
                DSMath.wdiv(targetWethBalancewithBuffer, sqthWethPrice);

            wethWithdrawed = withdrawCollateral(
                readyParams.weth,
                readyParams.sqth,
                readyParams.sqthWethPool,
                sqthBurnAmount,
                targetWethBalancewithBuffer, // maxAmountIn,
                targetWethBalancewithBuffer * 2
            );
        }

        // Get USDC by swapping WETH if there is insufficient USDC
        if (requiredUsdcBalance > 0) {
            swapExactOutput(
                readyParams.usdc,
                requiredUsdcBalance,
                wethWithdrawed - targetWethAmount, // maxIn
                readyParams.uniswapRouter,
                readyParams.wethUsdcSwapPath
            );
        }

        require(
            IERC20(readyParams.usdc).balanceOf(address(this)) >
                targetUsdcBalance
        );
        require(
<<<<<<< HEAD
            IERC20(readyParams.weth).balanceOf(address(this)) > targetWethAmount
=======
            IERC20(readyParams.weth).balanceOf(address(this)) >
                readyParams.callCollateralAmount
>>>>>>> a72bd450
        );
    }

    // /**
    //  * @notice Place purchase of options in the queue
    //  * @param allocateParams is the struct containing necessary parameters for this function
    //  */
    function allocateAvailableBalance(AllocateParams memory allocateParams)
        external
        returns (uint256)
    {
        uint256 currentWethBalance =
            IERC20(allocateParams.weth).balanceOf(address(this));
        uint256 currentUsdcBalance =
            IERC20(allocateParams.usdc).balanceOf(address(this)) -
                allocateParams.lastQueuedWithdrawAmount -
                allocateParams.totalPending;
        require(currentWethBalance != 0 || currentUsdcBalance != 0);

        uint256 wethReceived;
        if (currentUsdcBalance > 0) {
            wethReceived = swapExactInput(
                allocateParams.usdc,
                currentUsdcBalance,
                allocateParams.minWethAmountOut,
                allocateParams.uniswapRouter,
                allocateParams.usdcWethSwapPath
            );
        }

        uint256 sqthMintAmount =
            calculateSqthMintAmount(
                allocateParams.controller,
                allocateParams.oracle,
                allocateParams.sqthWethPool,
                allocateParams.sqth,
                allocateParams.weth,
                allocateParams.vaultId,
                allocateParams.collateralRatio,
                currentWethBalance +
                    wethReceived +
                    allocateParams.minWethAmountOut
            );

        return
            depositCollateral(
                allocateParams.sqth,
                allocateParams.weth,
                allocateParams.sqthWethPool,
                sqthMintAmount,
                allocateParams.minWethAmountOut,
                currentWethBalance + wethReceived
            );
    }

    /**
     * @notice Rebalance the vault's position
     * @param controller controller Squeeth controller
     * @param oracle Squeeth oracle
     * @param sqthWethPool SQTH WETH Uniswap pool
     * @param sqth SQTH address
     * @param weth WETH address
     * @param vaultId Vault ID of in the controller
     * @param collateralRatio Target collateral ratio
     * @param maxInOrMinOut Maximum in or minimim out depending on the rebalance action
     */
    function rebalance(
        address controller,
        address oracle,
        address sqthWethPool,
        address sqth,
        address weth,
        uint256 vaultId,
        uint256 collateralRatio,
        uint256 maxInOrMinOut
    )
        external
        returns (
            bool isSell,
            uint256 sqthAmount,
            uint256 resultAmount
        )
    {
        // Check if we need to add to our short position (sell SQTH) or remove from our short (buy SQTH)
        // sqthAmoun is the amount of SQTH we either sell or buy
        (isSell, sqthAmount) = getRebalanceStatus(
            controller,
            oracle,
            sqthWethPool,
            sqth,
            weth,
            vaultId,
            collateralRatio
        );

        if (isSell) {
            // If we are selling SQTH, we flash swap the WETH expected to be received from selling the minted SQTH
            resultAmount = UniswapRouter.exactInputFlashSwap(
                sqth,
                weth,
                sqthWethPool,
                sqthAmount,
                maxInOrMinOut,
                uint8(FlashCallback.Sell),
                abi.encode(Rebalance(maxInOrMinOut))
            );
        } else {
            // If we are buying SQTH, we flash swap the SQTH and repay it with the withdrawn WETH collateral
            resultAmount = UniswapRouter.exactOutputFlashSwap(
                weth,
                sqth,
                sqthWethPool,
                sqthAmount,
                maxInOrMinOut,
                uint8(FlashCallback.Buy),
                abi.encode(Rebalance(sqthAmount))
            );
        }
    }

    /************************************************
     *  GETTERS
     ***********************************************/

    /**
     * @notice Get the collateral and debt in the squeeth position
     * @param controller Squeeth controller
     * @param vaultId Vault ID
     * @return collateralAmount Amount of collateral in the position
     * @return shortAmount Amount of squeeth debt in the position
     */
    function getPositionState(address controller, uint256 vaultId)
        public
        view
        returns (uint256, uint256)
    {
        VaultLib.Vault memory vault =
            IPowerPerpController(controller).vaults(vaultId);
        return (vault.collateralAmount, vault.shortAmount);
    }

    /**
     * @notice Retrieve rebalance status
     * @param controller controller Squeeth controller
     * @param oracle Squeeth oracle
     * @param sqthWethPool SQTH WETH Uniswap pool
     * @param sqth SQTH address
     * @param weth WETH address
     * @param vaultId Vault ID of in the controller
     * @param collateralRatio Target collateral ratio
     * @return boolean true if we are buying Squeeth, false if we are selling Squeeth
     * @return uint256 amount of SQTH to mint or burn
     */
    function getRebalanceStatus(
        address controller,
        address oracle,
        address sqthWethPool,
        address sqth,
        address weth,
        uint256 vaultId,
        uint256 collateralRatio
    ) public view returns (bool, uint256) {
        (uint256 collateralAmount, uint256 shortAmount) =
            getPositionState(controller, vaultId);

        uint256 sqthWethPrice =
            getSqthPriceInWETH(oracle, sqthWethPool, sqth, weth);
        uint256 feeRate = IPowerPerpController(controller).feeRate();

        uint256 feeAdjustment = calculateFeeAdjustment(sqthWethPrice, feeRate);
        // sqthDelta = ((shortAmount * collateralRatio) / 1e18) * sqthWethPrice / 1e18
        uint256 wSqthDelta =
            DSMath.wmul(
                DSMath.wmul(shortAmount, collateralRatio),
                sqthWethPrice
            );

        if (wSqthDelta > collateralAmount) {
            // Sell SQTH
            // sqthAmount = (sqthDelta - collateralAmount) * 1e18 / sqthWethPrice
            return (
                false,
                DSMath.wdiv(wSqthDelta.sub(collateralAmount), sqthWethPrice)
            );
        } else {
            // Buy SQTH
            // sqthAmount = (collateralAmount - sqthDelta) * 1e18 / (sqthWethPrice + feeAdjustment)
            return (
                true,
                DSMath.wdiv(
                    collateralAmount.sub(wSqthDelta),
                    sqthWethPrice.add(feeAdjustment)
                )
            );
        }
    }

    /**
     * @notice Checks if we should rebalance the short
     * @param controller controller Squeeth controller
     * @param oracle Squeeth oracle
     * @param sqthWethPool SQTH WETH Uniswap pool
     * @param sqth SQTH address
     * @param weth WETH address
     * @param vaultId Vault ID of in the controller
     * @param collateralRatio Target collateral ratio
     * @param ratioThreshold The rebalance threshold
     * @return boolean true if we are rebalancing, false if not
     */
    function shouldRebalance(
        address controller,
        address oracle,
        address sqthWethPool,
        address sqth,
        address weth,
        uint256 vaultId,
        uint256 collateralRatio,
        uint256 ratioThreshold
    ) public view returns (bool) {
        (uint256 collateralAmount, uint256 shortAmount) =
            getPositionState(controller, vaultId);
        uint256 sqthWethPrice =
            getSqthPriceInWETH(oracle, sqthWethPool, sqth, weth);

        uint256 currentRatio =
            getCollateralRatio(collateralAmount, shortAmount, sqthWethPrice);

        // ratioDifference = abs(currentRatio - collateralRatio)
        uint256 ratioDifference =
            (currentRatio > collateralRatio)
                ? currentRatio.sub(collateralRatio)
                : collateralRatio.sub(currentRatio);

        // Rebalance if ratioDifference > ratioThreshold
        return ratioDifference > ratioThreshold;
    }

    /**
     * @notice Calculates the collateral ratio
     * @param collateralAmount Amount of collateral
     * @param shortAmount Amount of SQTH debt
     * @param sqthWethPrice SQTH/WETH price
     * @return collateralRatio The collateral ratio
     */
    function getCollateralRatio(
        uint256 collateralAmount,
        uint256 shortAmount,
        uint256 sqthWethPrice
    ) public pure returns (uint256) {
        // sqthDebtInEth = shortAmount * sqthWethPrice / 1e18
        uint256 sqthDebtInEth = DSMath.wmul(shortAmount, sqthWethPrice);
        // collateralRatio = collateralAmount * 1e18 / sqthDebtInEth
        return DSMath.wdiv(collateralAmount, sqthDebtInEth);
    }

    /**
     * @notice Get the total balance of the vault in USDC
     * @param controller controller Squeeth controller
     * @param oracle Squeeth oracle
     * @param usdcWethPool USDC WETH Uniswap pool
     * @param sqthWethPool SQTH WETH Uniswap pool
     * @param sqth SQTH address
     * @param weth WETH address
     * @param usdc USDC address
     * @param vaultId Vault ID
     * @return shortAmount Amount of squeeth debt in the position
     */
    function getTotalBalance(
        address controller,
        address oracle,
        address usdcWethPool,
        address sqthWethPool,
        address sqth,
        address weth,
        address usdc,
        uint256 vaultId
    ) public view returns (uint256) {
        (uint256 usdcBalance, uint256 wethBalance) =
            getAssetBalances(
                controller,
                oracle,
                sqthWethPool,
                sqth,
                weth,
                usdc,
                vaultId
            );

        uint256 usdcWethPrice =
            IOracle(oracle).getTwap(
                usdcWethPool,
                usdc,
                weth,
                TWAP_PERIOD,
                true
            );

        return usdcBalance.add((wethBalance * 10**6) / usdcWethPrice);
    }

    /**
     * @notice Get the total balance of the vault in USDC
     * @param controller controller Squeeth controller
     * @param oracle Squeeth oracle
     * @param sqthWethPool SQTH WETH Uniswap pool
     * @param sqth SQTH address
     * @param weth WETH address
     * @param usdc USDC address
     * @param vaultId Vault ID
     * @return usdcBalance Amount of balance in USDC
     * @return wethBalance Amount of balance in WETH
     */
    function getAssetBalances(
        address controller,
        address oracle,
        address sqthWethPool,
        address sqth,
        address weth,
        address usdc,
        uint256 vaultId
    ) public view returns (uint256 usdcBalance, uint256 wethBalance) {
        uint256 sqthWethPrice =
            IOracle(oracle).getTwap(
                sqthWethPool,
                sqth,
                weth,
                TWAP_PERIOD,
                true
            );

        (uint256 collateralAmount, uint256 shortAmount) =
            getPositionState(controller, vaultId);

        uint256 shortAmountInWeth = DSMath.wmul(shortAmount, sqthWethPrice);

        wethBalance = IERC20(weth).balanceOf(address(this)).add(
            (collateralAmount > shortAmountInWeth)
                ? collateralAmount.sub(shortAmountInWeth)
                : 0
        );

        usdcBalance = IERC20(usdc).balanceOf(address(this));
    }

    /**
     * @notice Get Squeeth price in WETH using TWAP
     * @param oracle Squeeth oracle
     * @param sqthWethPool SQTH WETH Uniswap pool
     * @param sqth SQTH address
     * @param weth WETH address
     */
    function getSqthPriceInWETH(
        address oracle,
        address sqthWethPool,
        address sqth,
        address weth
    ) internal view returns (uint256) {
        return
            IOracle(oracle).getTwap(
                sqthWethPool,
                sqth,
                weth,
                TWAP_PERIOD,
                true
            );
    }

    /**
     * @notice Get WETH price in USDC using TWAP
     * @param oracle Squeeth oracle
     * @param usdcWethPool USDC WETH Uniswap pool
     * @param weth WETH address
     * @param usdc USDC address
     */
    function getWethPriceInUSDC(
        address oracle,
        address usdcWethPool,
        address weth,
        address usdc
    ) internal view returns (uint256) {
        return
            IOracle(oracle).getTwap(
                usdcWethPool,
                weth,
                usdc,
                TWAP_PERIOD,
                true
            );
    }

    function getOptionsQuantity(
        uint256 wethPrice,
        uint256 vaultBalanceInWETH,
        uint256 vaultBalanceInUSDC,
        uint256 optionAllocation,
        address optionsPurchaseQueue,
        address thetaPutVault,
        address thetaCallVault
    )
        public
        view
        returns (
            uint256 optionsQuantity,
            uint256 putCollateralAmount,
            uint256 callCollateralAmount
        )
    {
        optionsQuantity = calculateOptionsQuantity(
            vaultBalanceInWETH + ((vaultBalanceInUSDC * 10**18) / wethPrice),
            optionAllocation
        );

        uint256 putPriceCeiling =
            IOptionsPurchaseQueue(optionsPurchaseQueue).ceilingPrice(
                thetaPutVault
            );

        uint256 callPriceCeiling =
            IOptionsPurchaseQueue(optionsPurchaseQueue).ceilingPrice(
                thetaCallVault
            );

        putCollateralAmount = (putPriceCeiling * optionsQuantity) / 1e18;
        callCollateralAmount = (callPriceCeiling * optionsQuantity) / 1e18;
    }

    /************************************************
     *  CALCULATE FUNCTIONS
     ***********************************************/

    /**
     * @notice Calculate the fee adjustment
     * @param sqthWethPrice Squeeth price in WETH
     * @param feeRate feeRate in 4 decimals
     */
    function calculateFeeAdjustment(uint256 sqthWethPrice, uint256 feeRate)
        public
        pure
        returns (uint256)
    {
        return sqthWethPrice.mul(feeRate).div(10000);
    }

    /**
     * @notice Calculate the collateral ratio
     * @param collateralAmount Collateral amount in WETH
     * @param shortAmountInWeth Short amount in WETH
     */
    function calculateCollateralRatio(
        uint256 collateralAmount,
        uint256 shortAmountInWeth
    ) internal pure returns (uint256) {
        return collateralAmount.mul(COLLATERAL_UNITS).div(shortAmountInWeth);
    }

    /**
     * @notice Calculate the option quantity
     * @param balanceInWeth Vault's balance in WETH
     * @param optionAllocation Option allocation ratio
     */
    function calculateOptionsQuantity(
        uint256 balanceInWeth,
        uint256 optionAllocation
    ) internal pure returns (uint256) {
        return
            balanceInWeth.mul(optionAllocation).div(OPTIONS_ALLOCATION_UNITS);
    }

    /**
     * @notice Calculate SQTH amount to burn for a given amount of WETH
     * @param controller controller Squeeth controller
     * @param vaultId Vault ID
     * @param wethAmount Amount of WETH
     */
    function calculateSqthBurnAmount(
        address controller,
        uint256 vaultId,
        uint256 wethAmount
    ) internal view returns (uint256) {
        (uint256 collateralAmount, uint256 shortAmount) =
            getPositionState(controller, vaultId);

        return shortAmount.mul(collateralAmount).div(wethAmount);
    }

    /**
     * @notice Get the amount of Squeeth to mint
     * @param controller controller Squeeth controller
     * @param oracle Squeeth oracle
     * @param sqthWethPool SQTH WETH Uniswap pool
     * @param sqth SQTH address
     * @param weth WETH address
     * @param vaultId Vault ID
     * @param collateralRatio Squeeth controller collateral ratio
     * @param depositAmount Amount of WETH to deposit
     */
    function calculateSqthMintAmount(
        address controller,
        address oracle,
        address sqthWethPool,
        address sqth,
        address weth,
        uint256 vaultId,
        uint256 collateralRatio,
        uint256 depositAmount
    ) public view returns (uint256) {
        (uint256 collateralAmount, uint256 shortAmount) =
            getPositionState(controller, vaultId);

        uint256 sqthWethPrice;
        uint256 feeRate;
        {
            sqthWethPrice = IOracle(oracle).getTwap(
                sqthWethPool,
                sqth,
                weth,
                TWAP_PERIOD,
                true
            );
            feeRate = IPowerPerpController(controller).feeRate();
        }

        uint256 feeAdjustment = calculateFeeAdjustment(sqthWethPrice, feeRate);

        if (shortAmount == 0) {
            // Handles situations where we don't have a Squeeth short position, e.g. when opening the first one
            // sqthAmount = depositAmount * 1e18 / ((sqthWethPrice * collateralRatio / 1e18) + feeAdjustment)
            return
                DSMath.wdiv(
                    depositAmount,
                    DSMath.wmul(sqthWethPrice, collateralRatio).add(
                        feeAdjustment
                    )
                );
        } else {
            // If we already have a Squeeth short position, add to it
            // sqthAmount = (depositAmount * shortAmount / 1e18) * 1e18
            //              / (collateralAmount + (shortAmount * feeAdjustment / 1e18))
            return
                DSMath.wdiv(
                    DSMath.wmul(depositAmount, shortAmount),
                    collateralAmount.add(
                        DSMath.wmul(shortAmount, feeAdjustment)
                    )
                );
        }
    }

    /************************************************
     *  UTILS
     ***********************************************/

    /**
     * @notice Returns the decimal shift between 18 decimals and asset tokens
     * @param collateralToken is the address of the collateral token
     */
    function decimalShift(address collateralToken)
        internal
        view
        returns (uint256)
    {
        return
            10**(uint256(18).sub(IERC20Detailed(collateralToken).decimals()));
    }
}<|MERGE_RESOLUTION|>--- conflicted
+++ resolved
@@ -450,12 +450,8 @@
 
             // Convert pending WETH deposits into ETH so we can deposit it into the Squeeth controller
             IWETH(weth).withdraw(depositData.depositAmount);
-<<<<<<< HEAD
-            // Mint SQTH
-=======
 
             // Deposit the ETH collateral and mint SQTH to repay the flash swap
->>>>>>> a72bd450
             IPowerPerpController(controller).mintWPowerPerpAmount{
                 value: depositData.depositAmount
             }(vaultId, amountToPay, 0);
@@ -714,13 +710,8 @@
     //  * @param readyParams is the struct containing necessary parameters for this function
     //  */
     function prepareReadyState(ReadyParams calldata readyParams) external {
-<<<<<<< HEAD
         uint256 wethPrice =
             VaultLifecycleGamma.getWethPriceInUSDC(
-=======
-        uint256 wethPriceInUSDC =
-            getWethPriceInUSDC(
->>>>>>> a72bd450
                 readyParams.oracle,
                 readyParams.usdcWethPool,
                 readyParams.weth,
@@ -749,13 +740,7 @@
                 readyParams.thetaCallVault
             );
 
-<<<<<<< HEAD
         targetUsdcBalance += readyParams.lastQueuedWithdrawAmount;
-=======
-        uint256 targetUsdcBalance =
-            readyParams.putCollateralAmount +
-                readyParams.lastQueuedWithdrawAmount;
->>>>>>> a72bd450
 
         // Swap USDC to WETH if we have more than required
         if (currentUsdcBalance > targetUsdcBalance) {
@@ -818,12 +803,7 @@
                 targetUsdcBalance
         );
         require(
-<<<<<<< HEAD
             IERC20(readyParams.weth).balanceOf(address(this)) > targetWethAmount
-=======
-            IERC20(readyParams.weth).balanceOf(address(this)) >
-                readyParams.callCollateralAmount
->>>>>>> a72bd450
         );
     }
 
